--- conflicted
+++ resolved
@@ -387,22 +387,6 @@
 	.channel		= OMAP_DSS_CHANNEL_LCD2,
 };
 
-<<<<<<< HEAD
-=======
-static int __init omap4_panda_dvi_init(void)
-{
-	int r;
-
-	/* Requesting TFP410 DVI GPIO and disabling it, at bootup */
-	r = gpio_request_one(omap4_panda_dvi_device.reset_gpio,
-				GPIOF_OUT_INIT_LOW, "DVI PD");
-	if (r)
-		pr_err("Failed to get DVI powerdown GPIO\n");
-
-	return r;
-}
-
->>>>>>> 74c43753
 static struct gpio panda_hdmi_gpios[] = {
 	{ HDMI_GPIO_CT_CP_HPD, GPIOF_OUT_INIT_HIGH, "hdmi_gpio_ct_cp_hpd" },
 	{ HDMI_GPIO_LS_OE,	GPIOF_OUT_INIT_HIGH, "hdmi_gpio_ls_oe" },
