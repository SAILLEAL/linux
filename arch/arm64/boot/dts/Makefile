dts-dirs += amd
dts-dirs += apm
dts-dirs += arm
dts-dirs += cavium
dts-dirs += exynos
dts-dirs += freescale
dts-dirs += mediatek
<<<<<<< HEAD
=======
dts-dirs += qcom
dts-dirs += sprd
>>>>>>> b953c0d2
dts-dirs += xilinx

subdir-y	:= $(dts-dirs)<|MERGE_RESOLUTION|>--- conflicted
+++ resolved
@@ -5,11 +5,8 @@
 dts-dirs += exynos
 dts-dirs += freescale
 dts-dirs += mediatek
-<<<<<<< HEAD
-=======
 dts-dirs += qcom
 dts-dirs += sprd
->>>>>>> b953c0d2
 dts-dirs += xilinx
 
 subdir-y	:= $(dts-dirs)