# Makefile for making ELF bootable images for booting on CHRP
# using Open Firmware.
#
# Geert Uytterhoeven	September 1997
#
# Based on coffboot by Paul Mackerras
# Simplified for ppc64 by Todd Inglett
#
# NOTE:	this code is built for 32 bit in ELF32 format even though
#	it packages a 64 bit kernel.  We do this to simplify the
#	bootloader and increase compatibility with OpenFirmware.
#
#	To this end we need to define BOOTCC, etc, as the tools
#	needed to build the 32 bit image.  That's normally the same
#	compiler for the rest of the kernel, with the -m32 flag added.
#	To make it easier to setup a cross compiler,
#	CROSS32_COMPILE is setup as a prefix just like CROSS_COMPILE
#	in the toplevel makefile.

all: $(obj)/zImage

BOOTCFLAGS    := -Wall -Wundef -Wstrict-prototypes -Wno-trigraphs \
		 -fno-strict-aliasing -Os -msoft-float -pipe \
		 -fomit-frame-pointer -fno-builtin -fPIC -nostdinc \
		 -isystem $(shell $(CROSS32CC) -print-file-name=include)
BOOTAFLAGS	:= -D__ASSEMBLY__ $(BOOTCFLAGS) -traditional -nostdinc

ifdef CONFIG_DEBUG_INFO
BOOTCFLAGS	+= -g
endif

ifeq ($(call cc-option-yn, -fstack-protector),y)
BOOTCFLAGS	+= -fno-stack-protector
endif

BOOTCFLAGS	+= -I$(obj) -I$(srctree)/$(obj) -I$(srctree)/$(src)/libfdt

DTS_FLAGS	?= -p 1024

$(obj)/4xx.o: BOOTCFLAGS += -mcpu=405
$(obj)/ebony.o: BOOTCFLAGS += -mcpu=405
$(obj)/cuboot-taishan.o: BOOTCFLAGS += -mcpu=405
$(obj)/cuboot-katmai.o: BOOTCFLAGS += -mcpu=405
$(obj)/treeboot-walnut.o: BOOTCFLAGS += -mcpu=405
$(obj)/virtex405-head.o: BOOTAFLAGS += -mcpu=405


zlib       := inffast.c inflate.c inftrees.c
zlibheader := inffast.h inffixed.h inflate.h inftrees.h infutil.h
zliblinuxheader := zlib.h zconf.h zutil.h

$(addprefix $(obj)/,$(zlib) gunzip_util.o main.o): \
	$(addprefix $(obj)/,$(zliblinuxheader)) $(addprefix $(obj)/,$(zlibheader))

src-libfdt := fdt.c fdt_ro.c fdt_wip.c fdt_sw.c fdt_rw.c fdt_strerror.c
src-wlib := string.S crt0.S crtsavres.S stdio.c main.c \
		$(addprefix libfdt/,$(src-libfdt)) libfdt-wrapper.c \
		ns16550.c serial.c simple_alloc.c div64.S util.S \
		gunzip_util.c elf_util.c $(zlib) devtree.c oflib.c ofconsole.c \
		4xx.c ebony.c mv64x60.c mpsc.c mv64x60_i2c.c cuboot.c bamboo.c \
		cpm-serial.c stdlib.c mpc52xx-psc.c planetcore.c uartlite.c \
		fsl-soc.c mpc8xx.c pq2.c
src-plat := of.c cuboot-52xx.c cuboot-824x.c cuboot-83xx.c cuboot-85xx.c holly.c \
		cuboot-ebony.c treeboot-ebony.c prpmc2800.c \
		ps3-head.S ps3-hvcall.S ps3.c treeboot-bamboo.c cuboot-8xx.c \
		cuboot-pq2.c cuboot-sequoia.c treeboot-walnut.c \
		cuboot-bamboo.c cuboot-mpc7448hpc2.c cuboot-taishan.c \
		fixed-head.S ep88xc.c ep405.c cuboot-c2k.c \
		cuboot-katmai.c cuboot-rainier.c redboot-8xx.c ep8248e.c \
		cuboot-warp.c cuboot-85xx-cpm2.c cuboot-yosemite.c simpleboot.c \
<<<<<<< HEAD
		virtex.c virtex405-head.S
=======
		virtex405-head.S virtex.c redboot-83xx.c cuboot-sam440ep.c
>>>>>>> 6e86841d
src-boot := $(src-wlib) $(src-plat) empty.c

src-boot := $(addprefix $(obj)/, $(src-boot))
obj-boot := $(addsuffix .o, $(basename $(src-boot)))
obj-wlib := $(addsuffix .o, $(basename $(addprefix $(obj)/, $(src-wlib))))
obj-plat := $(addsuffix .o, $(basename $(addprefix $(obj)/, $(src-plat))))

quiet_cmd_copy_zlib = COPY    $@
      cmd_copy_zlib = sed "s@__used@@;s@<linux/\([^>]*\).*@\"\1\"@" $< > $@

quiet_cmd_copy_zlibheader = COPY    $@
      cmd_copy_zlibheader = sed "s@<linux/\([^>]*\).*@\"\1\"@" $< > $@
# stddef.h for NULL
quiet_cmd_copy_zliblinuxheader = COPY    $@
      cmd_copy_zliblinuxheader = sed "s@<linux/string.h>@\"string.h\"@;s@<linux/kernel.h>@<stddef.h>@;s@<linux/\([^>]*\).*@\"\1\"@" $< > $@

$(addprefix $(obj)/,$(zlib)): $(obj)/%: $(srctree)/lib/zlib_inflate/%
	$(call cmd,copy_zlib)

$(addprefix $(obj)/,$(zlibheader)): $(obj)/%: $(srctree)/lib/zlib_inflate/%
	$(call cmd,copy_zlibheader)

$(addprefix $(obj)/,$(zliblinuxheader)): $(obj)/%: $(srctree)/include/linux/%
	$(call cmd,copy_zliblinuxheader)

$(obj)/empty.c:
	@touch $@

$(obj)/zImage.lds $(obj)/zImage.coff.lds $(obj)/zImage.ps3.lds: $(obj)/%: $(srctree)/$(src)/%.S
	@cp $< $@

clean-files := $(zlib) $(zlibheader) $(zliblinuxheader) \
		empty.c zImage.coff.lds zImage.ps3.lds zImage.lds

quiet_cmd_bootcc = BOOTCC  $@
      cmd_bootcc = $(CROSS32CC) -Wp,-MD,$(depfile) $(BOOTCFLAGS) -c -o $@ $<

quiet_cmd_bootas = BOOTAS  $@
      cmd_bootas = $(CROSS32CC) -Wp,-MD,$(depfile) $(BOOTAFLAGS) -c -o $@ $<

quiet_cmd_bootar = BOOTAR  $@
      cmd_bootar = $(CROSS32AR) -cr $@.$$$$ $(filter-out FORCE,$^); mv $@.$$$$ $@

$(patsubst %.c,%.o, $(filter %.c, $(src-boot))): %.o: %.c FORCE
	$(Q)mkdir -p $(dir $@)
	$(call if_changed_dep,bootcc)
$(patsubst %.S,%.o, $(filter %.S, $(src-boot))): %.o: %.S FORCE
	$(Q)mkdir -p $(dir $@)
	$(call if_changed_dep,bootas)

$(obj)/wrapper.a: $(obj-wlib) FORCE
	$(call if_changed,bootar)

hostprogs-y	:= addnote addRamDisk hack-coff mktree dtc

targets		+= $(patsubst $(obj)/%,%,$(obj-boot) wrapper.a)
extra-y		:= $(obj)/wrapper.a $(obj-plat) $(obj)/empty.o \
		   $(obj)/zImage.lds $(obj)/zImage.coff.lds $(obj)/zImage.ps3.lds

dtstree		:= $(srctree)/$(src)/dts

wrapper		:=$(srctree)/$(src)/wrapper
wrapperbits	:= $(extra-y) $(addprefix $(obj)/,addnote hack-coff mktree dtc) \
			$(wrapper) FORCE

#############
# Bits for building dtc
# DTC_GENPARSER      := 1    # Uncomment to rebuild flex/bison output

dtc-objs := dtc.o flattree.o fstree.o data.o livetree.o treesource.o srcpos.o checks.o
dtc-objs += dtc-lexer.lex.o dtc-parser.tab.o
dtc-objs := $(addprefix dtc-src/, $(dtc-objs))

# prerequisites on generated files needs to be explicit
$(obj)/dtc-src/dtc-parser.tab.o: $(obj)/dtc-src/dtc-parser.tab.c $(obj)/dtc-src/dtc-parser.tab.h
$(obj)/dtc-src/dtc-lexer.lex.o:  $(obj)/dtc-src/dtc-lexer.lex.c $(obj)/dtc-src/dtc-parser.tab.h

HOSTCFLAGS += -I$(src)/dtc-src/ -I$(src)/libfdt/

targets += dtc-src/dtc-parser.tab.c
targets += dtc-src/dtc-lexer.lex.c

clean-files += dtc-src/dtc-parser.tab.h

ifdef DTC_GENPARSER
BISON = bison
FLEX = flex

quiet_cmd_bison = BISON   $@
      cmd_bison = $(BISON) -o$@ -d $<; cp $@ $@_shipped
quiet_cmd_flex = FLEX    $@
      cmd_flex = $(FLEX) -o$@ $<; cp $@ $@_shipped

$(obj)/dtc-src/dtc-parser.tab.c: $(src)/dtc-src/dtc-parser.y FORCE
	$(call if_changed,bison)

$(obj)/dtc-src/dtc-parser.tab.h: $(obj)/dtc-src/dtc-parser.tab.c

$(obj)/dtc-src/dtc-lexer.lex.c: $(src)/dtc-src/dtc-lexer.l FORCE
	$(call if_changed,flex)
endif

#############
# Bits for building various flavours of zImage

ifneq ($(CROSS32_COMPILE),)
CROSSWRAP := -C "$(CROSS32_COMPILE)"
else
ifneq ($(CROSS_COMPILE),)
CROSSWRAP := -C "$(CROSS_COMPILE)"
endif
endif

# args (to if_changed): 1 = (this rule), 2 = platform, 3 = dts 4=dtb 5=initrd
quiet_cmd_wrap	= WRAP    $@
      cmd_wrap	=$(CONFIG_SHELL) $(wrapper) -c -o $@ -p $2 $(CROSSWRAP) \
		$(if $3, -s $3)$(if $4, -d $4)$(if $5, -i $5) vmlinux

image-$(CONFIG_PPC_PSERIES)		+= zImage.pseries
image-$(CONFIG_PPC_MAPLE)		+= zImage.pseries
image-$(CONFIG_PPC_IBM_CELL_BLADE)	+= zImage.pseries
image-$(CONFIG_PPC_PS3)			+= dtbImage.ps3
image-$(CONFIG_PPC_CELLEB)		+= zImage.pseries
image-$(CONFIG_PPC_CHRP)		+= zImage.chrp
image-$(CONFIG_PPC_EFIKA)		+= zImage.chrp
image-$(CONFIG_PPC_PMAC)		+= zImage.pmac
image-$(CONFIG_PPC_HOLLY)		+= zImage.holly
image-$(CONFIG_PPC_PRPMC2800)		+= dtbImage.prpmc2800
image-$(CONFIG_PPC_ISERIES)		+= zImage.iseries
image-$(CONFIG_DEFAULT_UIMAGE)		+= uImage
image-$(CONFIG_XILINX_VIRTEX)		+= zImage.virtex

#
# Targets which embed a device tree blob
#
# Theses are default targets to build images which embed device tree blobs.
# They are only required on boards which do not have FDT support in firmware.
# Boards with newish u-boot firmare can use the uImage target above
#

# Board ports in arch/powerpc/platform/40x/Kconfig
image-$(CONFIG_EP405)			+= dtbImage.ep405
image-$(CONFIG_WALNUT)			+= treeImage.walnut

# Board ports in arch/powerpc/platform/44x/Kconfig
image-$(CONFIG_EBONY)			+= treeImage.ebony cuImage.ebony
image-$(CONFIG_BAMBOO)			+= treeImage.bamboo cuImage.bamboo
image-$(CONFIG_SAM440EP)		+= cuImage.sam440ep
image-$(CONFIG_SEQUOIA)			+= cuImage.sequoia
image-$(CONFIG_RAINIER)			+= cuImage.rainier
image-$(CONFIG_TAISHAN)			+= cuImage.taishan
image-$(CONFIG_KATMAI)			+= cuImage.katmai
image-$(CONFIG_WARP)			+= cuImage.warp
image-$(CONFIG_YOSEMITE)		+= cuImage.yosemite

# Board ports in arch/powerpc/platform/8xx/Kconfig
image-$(CONFIG_MPC86XADS)		+= cuImage.mpc866ads
image-$(CONFIG_MPC885ADS)		+= cuImage.mpc885ads
image-$(CONFIG_PPC_EP88XC)		+= dtbImage.ep88xc
image-$(CONFIG_PPC_ADDER875)		+= cuImage.adder875-uboot \
					   dtbImage.adder875-redboot

# Board ports in arch/powerpc/platform/52xx/Kconfig
image-$(CONFIG_PPC_LITE5200)		+= cuImage.lite5200 cuImage.lite5200b

# Board ports in arch/powerpc/platform/82xx/Kconfig
image-$(CONFIG_MPC8272_ADS)		+= cuImage.mpc8272ads
image-$(CONFIG_PQ2FADS)			+= cuImage.pq2fads
image-$(CONFIG_EP8248E)			+= dtbImage.ep8248e

# Board ports in arch/powerpc/platform/83xx/Kconfig
image-$(CONFIG_MPC832x_MDS)		+= cuImage.mpc832x_mds
image-$(CONFIG_MPC832x_RDB)		+= cuImage.mpc832x_rdb
image-$(CONFIG_MPC834x_ITX)		+= cuImage.mpc8349emitx \
					   cuImage.mpc8349emitxgp
image-$(CONFIG_MPC834x_MDS)		+= cuImage.mpc834x_mds
image-$(CONFIG_MPC836x_MDS)		+= cuImage.mpc836x_mds
image-$(CONFIG_ASP834x)			+= dtbImage.asp834x-redboot

# Board ports in arch/powerpc/platform/85xx/Kconfig
image-$(CONFIG_MPC8540_ADS)		+= cuImage.mpc8540ads
image-$(CONFIG_MPC8560_ADS)		+= cuImage.mpc8560ads
image-$(CONFIG_MPC85xx_CDS)		+= cuImage.mpc8541cds \
					   cuImage.mpc8548cds \
					   cuImage.mpc8555cds
image-$(CONFIG_MPC85xx_MDS)		+= cuImage.mpc8568mds
image-$(CONFIG_MPC85xx_DS)		+= cuImage.mpc8544ds \
					   cuImage.mpc8572ds
image-$(CONFIG_TQM8540)			+= cuImage.tqm8540
image-$(CONFIG_TQM8541)			+= cuImage.tqm8541
image-$(CONFIG_TQM8548)			+= cuImage.tqm8548
image-$(CONFIG_TQM8555)			+= cuImage.tqm8555
image-$(CONFIG_TQM8560)			+= cuImage.tqm8560
image-$(CONFIG_SBC8548)			+= cuImage.sbc8548
image-$(CONFIG_SBC8560)			+= cuImage.sbc8560
image-$(CONFIG_KSI8560)			+= cuImage.ksi8560

# Board ports in arch/powerpc/platform/embedded6xx/Kconfig
image-$(CONFIG_STORCENTER)		+= cuImage.storcenter
image-$(CONFIG_MPC7448HPC2)		+= cuImage.mpc7448hpc2
image-$(CONFIG_PPC_C2K)			+= cuImage.c2k

# For 32-bit powermacs, build the COFF and miboot images
# as well as the ELF images.
ifeq ($(CONFIG_PPC32),y)
image-$(CONFIG_PPC_PMAC)	+= zImage.coff zImage.miboot
endif

# Allow extra targets to be added to the defconfig
image-y	+= $(subst ",,$(CONFIG_EXTRA_TARGETS))

initrd-  := $(patsubst zImage%, zImage.initrd%, $(image-n) $(image-))
initrd-y := $(patsubst zImage%, zImage.initrd%, \
		$(patsubst dtbImage%, dtbImage.initrd%, \
		$(patsubst simpleImage%, simpleImage.initrd%, \
		$(patsubst treeImage%, treeImage.initrd%, $(image-y)))))
initrd-y := $(filter-out $(image-y), $(initrd-y))
targets	+= $(image-y) $(initrd-y)

$(addprefix $(obj)/, $(initrd-y)): $(obj)/ramdisk.image.gz

# If CONFIG_WANT_DEVICE_TREE is set and CONFIG_DEVICE_TREE isn't an
# empty string, define 'dts' to be path to the dts
# CONFIG_DEVICE_TREE will have "" around it, make sure to strip them
ifeq ($(CONFIG_WANT_DEVICE_TREE),y)
ifneq ($(CONFIG_DEVICE_TREE),"")
dts = $(if $(shell echo $(CONFIG_DEVICE_TREE) | grep '^/'),\
	,$(srctree)/$(src)/dts/)$(CONFIG_DEVICE_TREE:"%"=%)
endif
endif

# Don't put the ramdisk on the pattern rule; when its missing make will try
# the pattern rule with less dependencies that also matches (even with the
# hard dependency listed).
$(obj)/zImage.initrd.%: vmlinux $(wrapperbits) $(dts)
	$(call if_changed,wrap,$*,$(dts),,$(obj)/ramdisk.image.gz)

$(obj)/zImage.%: vmlinux $(wrapperbits) $(dts)
	$(call if_changed,wrap,$*,$(dts))
# dtbImage% - a dtbImage is a zImage with an embedded device tree blob
$(obj)/dtbImage.initrd.%: vmlinux $(wrapperbits) $(obj)/%.dtb
	$(call if_changed,wrap,$*,,$(obj)/$*.dtb,$(obj)/ramdisk.image.gz)

$(obj)/dtbImage.%: vmlinux $(wrapperbits) $(obj)/%.dtb
	$(call if_changed,wrap,$*,,$(obj)/$*.dtb)

# This cannot be in the root of $(src) as the zImage rule always adds a $(obj)
# prefix
$(obj)/vmlinux.strip: vmlinux
	$(STRIP) -s -R .comment $< -o $@

$(obj)/zImage.iseries: vmlinux
	$(STRIP) -s -R .comment $< -o $@

$(obj)/uImage: vmlinux $(wrapperbits)
	$(call if_changed,wrap,uboot)

$(obj)/cuImage.%: vmlinux $(obj)/%.dtb $(wrapperbits)
	$(call if_changed,wrap,cuboot-$*,,$(obj)/$*.dtb)

$(obj)/simpleImage.initrd.%: vmlinux $(obj)/%.dtb $(wrapperbits)
	$(call if_changed,wrap,simpleboot-$*,,$(obj)/$*.dtb,$(obj)/ramdisk.image.gz)

$(obj)/simpleImage.%: vmlinux $(obj)/%.dtb $(wrapperbits)
	$(call if_changed,wrap,simpleboot-$*,,$(obj)/$*.dtb)

$(obj)/treeImage.initrd.%: vmlinux $(obj)/%.dtb $(wrapperbits)
	$(call if_changed,wrap,treeboot-$*,,$(obj)/$*.dtb,$(obj)/ramdisk.image.gz)

$(obj)/treeImage.%: vmlinux $(obj)/%.dtb $(wrapperbits)
	$(call if_changed,wrap,treeboot-$*,,$(obj)/$*.dtb)

# Rule to build device tree blobs
$(obj)/%.dtb: $(dtstree)/%.dts $(obj)/dtc
	$(obj)/dtc -O dtb -o $(obj)/$*.dtb -b 0 $(DTS_FLAGS) $(dtstree)/$*.dts

$(obj)/zImage.raw: vmlinux $(dts) $(wrapperbits)
	$(call if_changed,wrap,raw,$(dts))

# If there isn't a platform selected then just strip the vmlinux.
ifeq (,$(image-y))
image-y := vmlinux.strip
endif

$(obj)/zImage:		$(addprefix $(obj)/, $(image-y))
	@rm -f $@; ln $< $@
$(obj)/zImage.initrd:	$(addprefix $(obj)/, $(initrd-y))
	@rm -f $@; ln $< $@

install: $(CONFIGURE) $(addprefix $(obj)/, $(image-y))
	sh -x $(srctree)/$(src)/install.sh "$(KERNELRELEASE)" vmlinux System.map "$(INSTALL_PATH)" $<

# anything not in $(targets)
clean-files += $(image-) $(initrd-) cuImage.* dtbImage.* treeImage.* \
	zImage zImage.initrd zImage.chrp zImage.coff zImage.holly \
	zImage.iseries zImage.miboot zImage.pmac zImage.pseries \
	otheros.bld *.dtb

# clean up files cached by wrapper
clean-kernel := vmlinux.strip vmlinux.bin
clean-kernel += $(addsuffix .gz,$(clean-kernel))
# If not absolute clean-files are relative to $(obj).
clean-files += $(addprefix $(objtree)/, $(clean-kernel))

WRAPPER_OBJDIR := /usr/lib/kernel-wrapper
WRAPPER_DTSDIR := /usr/lib/kernel-wrapper/dts
WRAPPER_BINDIR := /usr/sbin
INSTALL := install

extra-installed		:= $(patsubst $(obj)/%, $(DESTDIR)$(WRAPPER_OBJDIR)/%, $(extra-y))
hostprogs-installed	:= $(patsubst %, $(DESTDIR)$(WRAPPER_BINDIR)/%, $(hostprogs-y))
wrapper-installed	:= $(DESTDIR)$(WRAPPER_BINDIR)/wrapper
dts-installed		:= $(patsubst $(obj)/dts/%, $(DESTDIR)$(WRAPPER_DTSDIR)/%, $(wildcard $(obj)/dts/*.dts))

all-installed		:= $(extra-installed) $(hostprogs-installed) $(wrapper-installed) $(dts-installed)

quiet_cmd_mkdir           = MKDIR   $(patsubst $(INSTALL_HDR_PATH)/%,%,$@)
      cmd_mkdir           = mkdir -p $@

quiet_cmd_install	  = INSTALL $(patsubst $(DESTDIR)$(WRAPPER_OBJDIR)/%,%,$@)
      cmd_install	  = $(INSTALL)  -m0644 $(patsubst $(DESTDIR)$(WRAPPER_OBJDIR)/%,$(obj)/%,$@) $@

quiet_cmd_install_dts	  = INSTALL $(patsubst $(DESTDIR)$(WRAPPER_DTSDIR)/%,dts/%,$@)
      cmd_install_dts	  = $(INSTALL)  -m0644 $(patsubst $(DESTDIR)$(WRAPPER_DTSDIR)/%,$(srctree)/$(obj)/dts/%,$@) $@

quiet_cmd_install_exe	  = INSTALL $(patsubst $(DESTDIR)$(WRAPPER_BINDIR)/%,%,$@)
      cmd_install_exe	  = $(INSTALL)  -m0755 $(patsubst $(DESTDIR)$(WRAPPER_BINDIR)/%,$(obj)/%,$@) $@

quiet_cmd_install_wrapper = INSTALL $(patsubst $(DESTDIR)$(WRAPPER_BINDIR)/%,%,$@)
      cmd_install_wrapper = $(INSTALL)  -m0755 $(patsubst $(DESTDIR)$(WRAPPER_BINDIR)/%,$(srctree)/$(obj)/%,$@) $@ ;\
				sed -i $@ -e 's%^object=.*%object=$(WRAPPER_OBJDIR)%' \
					  -e 's%^objbin=.*%objbin=$(WRAPPER_BINDIR)%' \


$(DESTDIR)$(WRAPPER_OBJDIR) $(DESTDIR)$(WRAPPER_DTSDIR) $(DESTDIR)$(WRAPPER_BINDIR):
	$(call cmd,mkdir)

$(extra-installed)	: $(DESTDIR)$(WRAPPER_OBJDIR)/% : $(obj)/% | $(DESTDIR)$(WRAPPER_OBJDIR)
	$(call cmd,install)

$(hostprogs-installed)  : $(DESTDIR)$(WRAPPER_BINDIR)/% : $(obj)/% | $(DESTDIR)$(WRAPPER_BINDIR)
	$(call cmd,install_exe)

$(dts-installed)	: $(DESTDIR)$(WRAPPER_DTSDIR)/% : $(srctree)/$(obj)/dts/% | $(DESTDIR)$(WRAPPER_DTSDIR)
	$(call cmd,install_dts)

$(wrapper-installed): $(DESTDIR)$(WRAPPER_BINDIR) $(srctree)/$(obj)/wrapper | $(DESTDIR)$(WRAPPER_BINDIR)
	$(call cmd,install_wrapper)

$(obj)/bootwrapper_install: $(all-installed)
<|MERGE_RESOLUTION|>--- conflicted
+++ resolved
@@ -68,11 +68,7 @@
 		fixed-head.S ep88xc.c ep405.c cuboot-c2k.c \
 		cuboot-katmai.c cuboot-rainier.c redboot-8xx.c ep8248e.c \
 		cuboot-warp.c cuboot-85xx-cpm2.c cuboot-yosemite.c simpleboot.c \
-<<<<<<< HEAD
-		virtex.c virtex405-head.S
-=======
 		virtex405-head.S virtex.c redboot-83xx.c cuboot-sam440ep.c
->>>>>>> 6e86841d
 src-boot := $(src-wlib) $(src-plat) empty.c
 
 src-boot := $(addprefix $(obj)/, $(src-boot))
