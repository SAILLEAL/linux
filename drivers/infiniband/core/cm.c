/*
 * Copyright (c) 2004-2007 Intel Corporation.  All rights reserved.
 * Copyright (c) 2004 Topspin Corporation.  All rights reserved.
 * Copyright (c) 2004, 2005 Voltaire Corporation.  All rights reserved.
 * Copyright (c) 2005 Sun Microsystems, Inc. All rights reserved.
 *
 * This software is available to you under a choice of one of two
 * licenses.  You may choose to be licensed under the terms of the GNU
 * General Public License (GPL) Version 2, available from the file
 * COPYING in the main directory of this source tree, or the
 * OpenIB.org BSD license below:
 *
 *     Redistribution and use in source and binary forms, with or
 *     without modification, are permitted provided that the following
 *     conditions are met:
 *
 *      - Redistributions of source code must retain the above
 *        copyright notice, this list of conditions and the following
 *        disclaimer.
 *
 *      - Redistributions in binary form must reproduce the above
 *        copyright notice, this list of conditions and the following
 *        disclaimer in the documentation and/or other materials
 *        provided with the distribution.
 *
 * THE SOFTWARE IS PROVIDED "AS IS", WITHOUT WARRANTY OF ANY KIND,
 * EXPRESS OR IMPLIED, INCLUDING BUT NOT LIMITED TO THE WARRANTIES OF
 * MERCHANTABILITY, FITNESS FOR A PARTICULAR PURPOSE AND
 * NONINFRINGEMENT. IN NO EVENT SHALL THE AUTHORS OR COPYRIGHT HOLDERS
 * BE LIABLE FOR ANY CLAIM, DAMAGES OR OTHER LIABILITY, WHETHER IN AN
 * ACTION OF CONTRACT, TORT OR OTHERWISE, ARISING FROM, OUT OF OR IN
 * CONNECTION WITH THE SOFTWARE OR THE USE OR OTHER DEALINGS IN THE
 * SOFTWARE.
 */

#include <linux/completion.h>
#include <linux/dma-mapping.h>
#include <linux/device.h>
#include <linux/module.h>
#include <linux/err.h>
#include <linux/idr.h>
#include <linux/interrupt.h>
#include <linux/random.h>
#include <linux/rbtree.h>
#include <linux/spinlock.h>
#include <linux/slab.h>
#include <linux/sysfs.h>
#include <linux/workqueue.h>
#include <linux/kdev_t.h>
#include <linux/etherdevice.h>

#include <rdma/ib_cache.h>
#include <rdma/ib_cm.h>
#include "cm_msgs.h"

MODULE_AUTHOR("Sean Hefty");
MODULE_DESCRIPTION("InfiniBand CM");
MODULE_LICENSE("Dual BSD/GPL");

static const char * const ibcm_rej_reason_strs[] = {
	[IB_CM_REJ_NO_QP]			= "no QP",
	[IB_CM_REJ_NO_EEC]			= "no EEC",
	[IB_CM_REJ_NO_RESOURCES]		= "no resources",
	[IB_CM_REJ_TIMEOUT]			= "timeout",
	[IB_CM_REJ_UNSUPPORTED]			= "unsupported",
	[IB_CM_REJ_INVALID_COMM_ID]		= "invalid comm ID",
	[IB_CM_REJ_INVALID_COMM_INSTANCE]	= "invalid comm instance",
	[IB_CM_REJ_INVALID_SERVICE_ID]		= "invalid service ID",
	[IB_CM_REJ_INVALID_TRANSPORT_TYPE]	= "invalid transport type",
	[IB_CM_REJ_STALE_CONN]			= "stale conn",
	[IB_CM_REJ_RDC_NOT_EXIST]		= "RDC not exist",
	[IB_CM_REJ_INVALID_GID]			= "invalid GID",
	[IB_CM_REJ_INVALID_LID]			= "invalid LID",
	[IB_CM_REJ_INVALID_SL]			= "invalid SL",
	[IB_CM_REJ_INVALID_TRAFFIC_CLASS]	= "invalid traffic class",
	[IB_CM_REJ_INVALID_HOP_LIMIT]		= "invalid hop limit",
	[IB_CM_REJ_INVALID_PACKET_RATE]		= "invalid packet rate",
	[IB_CM_REJ_INVALID_ALT_GID]		= "invalid alt GID",
	[IB_CM_REJ_INVALID_ALT_LID]		= "invalid alt LID",
	[IB_CM_REJ_INVALID_ALT_SL]		= "invalid alt SL",
	[IB_CM_REJ_INVALID_ALT_TRAFFIC_CLASS]	= "invalid alt traffic class",
	[IB_CM_REJ_INVALID_ALT_HOP_LIMIT]	= "invalid alt hop limit",
	[IB_CM_REJ_INVALID_ALT_PACKET_RATE]	= "invalid alt packet rate",
	[IB_CM_REJ_PORT_CM_REDIRECT]		= "port CM redirect",
	[IB_CM_REJ_PORT_REDIRECT]		= "port redirect",
	[IB_CM_REJ_INVALID_MTU]			= "invalid MTU",
	[IB_CM_REJ_INSUFFICIENT_RESP_RESOURCES]	= "insufficient resp resources",
	[IB_CM_REJ_CONSUMER_DEFINED]		= "consumer defined",
	[IB_CM_REJ_INVALID_RNR_RETRY]		= "invalid RNR retry",
	[IB_CM_REJ_DUPLICATE_LOCAL_COMM_ID]	= "duplicate local comm ID",
	[IB_CM_REJ_INVALID_CLASS_VERSION]	= "invalid class version",
	[IB_CM_REJ_INVALID_FLOW_LABEL]		= "invalid flow label",
	[IB_CM_REJ_INVALID_ALT_FLOW_LABEL]	= "invalid alt flow label",
};

const char *__attribute_const__ ibcm_reject_msg(int reason)
{
	size_t index = reason;

	if (index < ARRAY_SIZE(ibcm_rej_reason_strs) &&
	    ibcm_rej_reason_strs[index])
		return ibcm_rej_reason_strs[index];
	else
		return "unrecognized reason";
}
EXPORT_SYMBOL(ibcm_reject_msg);

static void cm_add_one(struct ib_device *device);
static void cm_remove_one(struct ib_device *device, void *client_data);

static struct ib_client cm_client = {
	.name   = "cm",
	.add    = cm_add_one,
	.remove = cm_remove_one
};

static struct ib_cm {
	spinlock_t lock;
	struct list_head device_list;
	rwlock_t device_lock;
	struct rb_root listen_service_table;
	u64 listen_service_id;
	/* struct rb_root peer_service_table; todo: fix peer to peer */
	struct rb_root remote_qp_table;
	struct rb_root remote_id_table;
	struct rb_root remote_sidr_table;
	struct idr local_id_table;
	__be32 random_id_operand;
	struct list_head timewait_list;
	struct workqueue_struct *wq;
	/* Sync on cm change port state */
	spinlock_t state_lock;
} cm;

/* Counter indexes ordered by attribute ID */
enum {
	CM_REQ_COUNTER,
	CM_MRA_COUNTER,
	CM_REJ_COUNTER,
	CM_REP_COUNTER,
	CM_RTU_COUNTER,
	CM_DREQ_COUNTER,
	CM_DREP_COUNTER,
	CM_SIDR_REQ_COUNTER,
	CM_SIDR_REP_COUNTER,
	CM_LAP_COUNTER,
	CM_APR_COUNTER,
	CM_ATTR_COUNT,
	CM_ATTR_ID_OFFSET = 0x0010,
};

enum {
	CM_XMIT,
	CM_XMIT_RETRIES,
	CM_RECV,
	CM_RECV_DUPLICATES,
	CM_COUNTER_GROUPS
};

static char const counter_group_names[CM_COUNTER_GROUPS]
				     [sizeof("cm_rx_duplicates")] = {
	"cm_tx_msgs", "cm_tx_retries",
	"cm_rx_msgs", "cm_rx_duplicates"
};

struct cm_counter_group {
	struct kobject obj;
	atomic_long_t counter[CM_ATTR_COUNT];
};

struct cm_counter_attribute {
	struct attribute attr;
	int index;
};

#define CM_COUNTER_ATTR(_name, _index) \
struct cm_counter_attribute cm_##_name##_counter_attr = { \
	.attr = { .name = __stringify(_name), .mode = 0444 }, \
	.index = _index \
}

static CM_COUNTER_ATTR(req, CM_REQ_COUNTER);
static CM_COUNTER_ATTR(mra, CM_MRA_COUNTER);
static CM_COUNTER_ATTR(rej, CM_REJ_COUNTER);
static CM_COUNTER_ATTR(rep, CM_REP_COUNTER);
static CM_COUNTER_ATTR(rtu, CM_RTU_COUNTER);
static CM_COUNTER_ATTR(dreq, CM_DREQ_COUNTER);
static CM_COUNTER_ATTR(drep, CM_DREP_COUNTER);
static CM_COUNTER_ATTR(sidr_req, CM_SIDR_REQ_COUNTER);
static CM_COUNTER_ATTR(sidr_rep, CM_SIDR_REP_COUNTER);
static CM_COUNTER_ATTR(lap, CM_LAP_COUNTER);
static CM_COUNTER_ATTR(apr, CM_APR_COUNTER);

static struct attribute *cm_counter_default_attrs[] = {
	&cm_req_counter_attr.attr,
	&cm_mra_counter_attr.attr,
	&cm_rej_counter_attr.attr,
	&cm_rep_counter_attr.attr,
	&cm_rtu_counter_attr.attr,
	&cm_dreq_counter_attr.attr,
	&cm_drep_counter_attr.attr,
	&cm_sidr_req_counter_attr.attr,
	&cm_sidr_rep_counter_attr.attr,
	&cm_lap_counter_attr.attr,
	&cm_apr_counter_attr.attr,
	NULL
};

struct cm_port {
	struct cm_device *cm_dev;
	struct ib_mad_agent *mad_agent;
	struct kobject port_obj;
	u8 port_num;
	struct list_head cm_priv_prim_list;
	struct list_head cm_priv_altr_list;
	struct cm_counter_group counter_group[CM_COUNTER_GROUPS];
};

struct cm_device {
	struct list_head list;
	struct ib_device *ib_device;
	struct device *device;
	u8 ack_delay;
	int going_down;
	struct cm_port *port[0];
};

struct cm_av {
	struct cm_port *port;
	union ib_gid dgid;
	struct rdma_ah_attr ah_attr;
	u16 pkey_index;
	u8 timeout;
};

struct cm_work {
	struct delayed_work work;
	struct list_head list;
	struct cm_port *port;
	struct ib_mad_recv_wc *mad_recv_wc;	/* Received MADs */
	__be32 local_id;			/* Established / timewait */
	__be32 remote_id;
	struct ib_cm_event cm_event;
	struct sa_path_rec path[0];
};

struct cm_timewait_info {
	struct cm_work work;			/* Must be first. */
	struct list_head list;
	struct rb_node remote_qp_node;
	struct rb_node remote_id_node;
	__be64 remote_ca_guid;
	__be32 remote_qpn;
	u8 inserted_remote_qp;
	u8 inserted_remote_id;
};

struct cm_id_private {
	struct ib_cm_id	id;

	struct rb_node service_node;
	struct rb_node sidr_id_node;
	spinlock_t lock;	/* Do not acquire inside cm.lock */
	struct completion comp;
	atomic_t refcount;
	/* Number of clients sharing this ib_cm_id. Only valid for listeners.
	 * Protected by the cm.lock spinlock. */
	int listen_sharecount;

	struct ib_mad_send_buf *msg;
	struct cm_timewait_info *timewait_info;
	/* todo: use alternate port on send failure */
	struct cm_av av;
	struct cm_av alt_av;

	void *private_data;
	__be64 tid;
	__be32 local_qpn;
	__be32 remote_qpn;
	enum ib_qp_type qp_type;
	__be32 sq_psn;
	__be32 rq_psn;
	int timeout_ms;
	enum ib_mtu path_mtu;
	__be16 pkey;
	u8 private_data_len;
	u8 max_cm_retries;
	u8 peer_to_peer;
	u8 responder_resources;
	u8 initiator_depth;
	u8 retry_count;
	u8 rnr_retry_count;
	u8 service_timeout;
	u8 target_ack_delay;

	struct list_head prim_list;
	struct list_head altr_list;
	/* Indicates that the send port mad is registered and av is set */
	int prim_send_port_not_ready;
	int altr_send_port_not_ready;

	struct list_head work_list;
	atomic_t work_count;
};

static void cm_work_handler(struct work_struct *work);

static inline void cm_deref_id(struct cm_id_private *cm_id_priv)
{
	if (atomic_dec_and_test(&cm_id_priv->refcount))
		complete(&cm_id_priv->comp);
}

static int cm_alloc_msg(struct cm_id_private *cm_id_priv,
			struct ib_mad_send_buf **msg)
{
	struct ib_mad_agent *mad_agent;
	struct ib_mad_send_buf *m;
	struct ib_ah *ah;
	struct cm_av *av;
	unsigned long flags, flags2;
	int ret = 0;

	/* don't let the port to be released till the agent is down */
	spin_lock_irqsave(&cm.state_lock, flags2);
	spin_lock_irqsave(&cm.lock, flags);
	if (!cm_id_priv->prim_send_port_not_ready)
		av = &cm_id_priv->av;
	else if (!cm_id_priv->altr_send_port_not_ready &&
		 (cm_id_priv->alt_av.port))
		av = &cm_id_priv->alt_av;
	else {
		pr_info("%s: not valid CM id\n", __func__);
		ret = -ENODEV;
		spin_unlock_irqrestore(&cm.lock, flags);
		goto out;
	}
	spin_unlock_irqrestore(&cm.lock, flags);
	/* Make sure the port haven't released the mad yet */
	mad_agent = cm_id_priv->av.port->mad_agent;
	if (!mad_agent) {
		pr_info("%s: not a valid MAD agent\n", __func__);
		ret = -ENODEV;
		goto out;
	}
	ah = rdma_create_ah(mad_agent->qp->pd, &av->ah_attr);
	if (IS_ERR(ah)) {
		ret = PTR_ERR(ah);
		goto out;
	}

	m = ib_create_send_mad(mad_agent, cm_id_priv->id.remote_cm_qpn,
			       av->pkey_index,
			       0, IB_MGMT_MAD_HDR, IB_MGMT_MAD_DATA,
			       GFP_ATOMIC,
			       IB_MGMT_BASE_VERSION);
	if (IS_ERR(m)) {
		rdma_destroy_ah(ah);
		ret = PTR_ERR(m);
		goto out;
	}

	/* Timeout set by caller if response is expected. */
	m->ah = ah;
	m->retries = cm_id_priv->max_cm_retries;

	atomic_inc(&cm_id_priv->refcount);
	m->context[0] = cm_id_priv;
	*msg = m;

out:
	spin_unlock_irqrestore(&cm.state_lock, flags2);
	return ret;
}

static struct ib_mad_send_buf *cm_alloc_response_msg_no_ah(struct cm_port *port,
							   struct ib_mad_recv_wc *mad_recv_wc)
{
	return ib_create_send_mad(port->mad_agent, 1, mad_recv_wc->wc->pkey_index,
				  0, IB_MGMT_MAD_HDR, IB_MGMT_MAD_DATA,
				  GFP_ATOMIC,
				  IB_MGMT_BASE_VERSION);
}

static int cm_create_response_msg_ah(struct cm_port *port,
				     struct ib_mad_recv_wc *mad_recv_wc,
				     struct ib_mad_send_buf *msg)
{
	struct ib_ah *ah;

	ah = ib_create_ah_from_wc(port->mad_agent->qp->pd, mad_recv_wc->wc,
				  mad_recv_wc->recv_buf.grh, port->port_num);
	if (IS_ERR(ah))
		return PTR_ERR(ah);

	msg->ah = ah;
	return 0;
}

static void cm_free_msg(struct ib_mad_send_buf *msg)
{
	if (msg->ah)
		rdma_destroy_ah(msg->ah);
	if (msg->context[0])
		cm_deref_id(msg->context[0]);
	ib_free_send_mad(msg);
}

static int cm_alloc_response_msg(struct cm_port *port,
				 struct ib_mad_recv_wc *mad_recv_wc,
				 struct ib_mad_send_buf **msg)
{
	struct ib_mad_send_buf *m;
	int ret;

	m = cm_alloc_response_msg_no_ah(port, mad_recv_wc);
	if (IS_ERR(m))
		return PTR_ERR(m);

	ret = cm_create_response_msg_ah(port, mad_recv_wc, m);
	if (ret) {
		cm_free_msg(m);
		return ret;
	}

	*msg = m;
	return 0;
}

static void * cm_copy_private_data(const void *private_data,
				   u8 private_data_len)
{
	void *data;

	if (!private_data || !private_data_len)
		return NULL;

	data = kmemdup(private_data, private_data_len, GFP_KERNEL);
	if (!data)
		return ERR_PTR(-ENOMEM);

	return data;
}

static void cm_set_private_data(struct cm_id_private *cm_id_priv,
				 void *private_data, u8 private_data_len)
{
	if (cm_id_priv->private_data && cm_id_priv->private_data_len)
		kfree(cm_id_priv->private_data);

	cm_id_priv->private_data = private_data;
	cm_id_priv->private_data_len = private_data_len;
}

static int cm_init_av_for_response(struct cm_port *port, struct ib_wc *wc,
				   struct ib_grh *grh, struct cm_av *av)
{
	av->port = port;
	av->pkey_index = wc->pkey_index;
	return ib_init_ah_attr_from_wc(port->cm_dev->ib_device,
				       port->port_num, wc,
				       grh, &av->ah_attr);
}

static int cm_init_av_by_path(struct sa_path_rec *path, struct cm_av *av,
			      struct cm_id_private *cm_id_priv)
{
	struct cm_device *cm_dev;
	struct cm_port *port = NULL;
	unsigned long flags;
	int ret;
	u8 p;
	struct net_device *ndev = ib_get_ndev_from_path(path);

	read_lock_irqsave(&cm.device_lock, flags);
	list_for_each_entry(cm_dev, &cm.device_list, list) {
		if (!ib_find_cached_gid(cm_dev->ib_device, &path->sgid,
					sa_conv_pathrec_to_gid_type(path),
					ndev, &p, NULL)) {
			port = cm_dev->port[p-1];
			break;
		}
	}
	read_unlock_irqrestore(&cm.device_lock, flags);

	if (ndev)
		dev_put(ndev);

	if (!port)
		return -EINVAL;

	ret = ib_find_cached_pkey(cm_dev->ib_device, port->port_num,
				  be16_to_cpu(path->pkey), &av->pkey_index);
	if (ret)
		return ret;

	av->port = port;
	ret = ib_init_ah_attr_from_path(cm_dev->ib_device, port->port_num, path,
					&av->ah_attr);
	if (ret)
		return ret;

	av->timeout = path->packet_life_time + 1;

	spin_lock_irqsave(&cm.lock, flags);
	if (&cm_id_priv->av == av)
		list_add_tail(&cm_id_priv->prim_list, &port->cm_priv_prim_list);
	else if (&cm_id_priv->alt_av == av)
		list_add_tail(&cm_id_priv->altr_list, &port->cm_priv_altr_list);
	else
		ret = -EINVAL;

	spin_unlock_irqrestore(&cm.lock, flags);

	return ret;
}

static int cm_alloc_id(struct cm_id_private *cm_id_priv)
{
	unsigned long flags;
	int id;

	idr_preload(GFP_KERNEL);
	spin_lock_irqsave(&cm.lock, flags);

	id = idr_alloc_cyclic(&cm.local_id_table, cm_id_priv, 0, 0, GFP_NOWAIT);

	spin_unlock_irqrestore(&cm.lock, flags);
	idr_preload_end();

	cm_id_priv->id.local_id = (__force __be32)id ^ cm.random_id_operand;
	return id < 0 ? id : 0;
}

static void cm_free_id(__be32 local_id)
{
	spin_lock_irq(&cm.lock);
	idr_remove(&cm.local_id_table,
		   (__force int) (local_id ^ cm.random_id_operand));
	spin_unlock_irq(&cm.lock);
}

static struct cm_id_private * cm_get_id(__be32 local_id, __be32 remote_id)
{
	struct cm_id_private *cm_id_priv;

	cm_id_priv = idr_find(&cm.local_id_table,
			      (__force int) (local_id ^ cm.random_id_operand));
	if (cm_id_priv) {
		if (cm_id_priv->id.remote_id == remote_id)
			atomic_inc(&cm_id_priv->refcount);
		else
			cm_id_priv = NULL;
	}

	return cm_id_priv;
}

static struct cm_id_private * cm_acquire_id(__be32 local_id, __be32 remote_id)
{
	struct cm_id_private *cm_id_priv;

	spin_lock_irq(&cm.lock);
	cm_id_priv = cm_get_id(local_id, remote_id);
	spin_unlock_irq(&cm.lock);

	return cm_id_priv;
}

/*
 * Trivial helpers to strip endian annotation and compare; the
 * endianness doesn't actually matter since we just need a stable
 * order for the RB tree.
 */
static int be32_lt(__be32 a, __be32 b)
{
	return (__force u32) a < (__force u32) b;
}

static int be32_gt(__be32 a, __be32 b)
{
	return (__force u32) a > (__force u32) b;
}

static int be64_lt(__be64 a, __be64 b)
{
	return (__force u64) a < (__force u64) b;
}

static int be64_gt(__be64 a, __be64 b)
{
	return (__force u64) a > (__force u64) b;
}

static struct cm_id_private * cm_insert_listen(struct cm_id_private *cm_id_priv)
{
	struct rb_node **link = &cm.listen_service_table.rb_node;
	struct rb_node *parent = NULL;
	struct cm_id_private *cur_cm_id_priv;
	__be64 service_id = cm_id_priv->id.service_id;
	__be64 service_mask = cm_id_priv->id.service_mask;

	while (*link) {
		parent = *link;
		cur_cm_id_priv = rb_entry(parent, struct cm_id_private,
					  service_node);
		if ((cur_cm_id_priv->id.service_mask & service_id) ==
		    (service_mask & cur_cm_id_priv->id.service_id) &&
		    (cm_id_priv->id.device == cur_cm_id_priv->id.device))
			return cur_cm_id_priv;

		if (cm_id_priv->id.device < cur_cm_id_priv->id.device)
			link = &(*link)->rb_left;
		else if (cm_id_priv->id.device > cur_cm_id_priv->id.device)
			link = &(*link)->rb_right;
		else if (be64_lt(service_id, cur_cm_id_priv->id.service_id))
			link = &(*link)->rb_left;
		else if (be64_gt(service_id, cur_cm_id_priv->id.service_id))
			link = &(*link)->rb_right;
		else
			link = &(*link)->rb_right;
	}
	rb_link_node(&cm_id_priv->service_node, parent, link);
	rb_insert_color(&cm_id_priv->service_node, &cm.listen_service_table);
	return NULL;
}

static struct cm_id_private * cm_find_listen(struct ib_device *device,
					     __be64 service_id)
{
	struct rb_node *node = cm.listen_service_table.rb_node;
	struct cm_id_private *cm_id_priv;

	while (node) {
		cm_id_priv = rb_entry(node, struct cm_id_private, service_node);
		if ((cm_id_priv->id.service_mask & service_id) ==
		     cm_id_priv->id.service_id &&
		    (cm_id_priv->id.device == device))
			return cm_id_priv;

		if (device < cm_id_priv->id.device)
			node = node->rb_left;
		else if (device > cm_id_priv->id.device)
			node = node->rb_right;
		else if (be64_lt(service_id, cm_id_priv->id.service_id))
			node = node->rb_left;
		else if (be64_gt(service_id, cm_id_priv->id.service_id))
			node = node->rb_right;
		else
			node = node->rb_right;
	}
	return NULL;
}

static struct cm_timewait_info * cm_insert_remote_id(struct cm_timewait_info
						     *timewait_info)
{
	struct rb_node **link = &cm.remote_id_table.rb_node;
	struct rb_node *parent = NULL;
	struct cm_timewait_info *cur_timewait_info;
	__be64 remote_ca_guid = timewait_info->remote_ca_guid;
	__be32 remote_id = timewait_info->work.remote_id;

	while (*link) {
		parent = *link;
		cur_timewait_info = rb_entry(parent, struct cm_timewait_info,
					     remote_id_node);
		if (be32_lt(remote_id, cur_timewait_info->work.remote_id))
			link = &(*link)->rb_left;
		else if (be32_gt(remote_id, cur_timewait_info->work.remote_id))
			link = &(*link)->rb_right;
		else if (be64_lt(remote_ca_guid, cur_timewait_info->remote_ca_guid))
			link = &(*link)->rb_left;
		else if (be64_gt(remote_ca_guid, cur_timewait_info->remote_ca_guid))
			link = &(*link)->rb_right;
		else
			return cur_timewait_info;
	}
	timewait_info->inserted_remote_id = 1;
	rb_link_node(&timewait_info->remote_id_node, parent, link);
	rb_insert_color(&timewait_info->remote_id_node, &cm.remote_id_table);
	return NULL;
}

static struct cm_timewait_info * cm_find_remote_id(__be64 remote_ca_guid,
						   __be32 remote_id)
{
	struct rb_node *node = cm.remote_id_table.rb_node;
	struct cm_timewait_info *timewait_info;

	while (node) {
		timewait_info = rb_entry(node, struct cm_timewait_info,
					 remote_id_node);
		if (be32_lt(remote_id, timewait_info->work.remote_id))
			node = node->rb_left;
		else if (be32_gt(remote_id, timewait_info->work.remote_id))
			node = node->rb_right;
		else if (be64_lt(remote_ca_guid, timewait_info->remote_ca_guid))
			node = node->rb_left;
		else if (be64_gt(remote_ca_guid, timewait_info->remote_ca_guid))
			node = node->rb_right;
		else
			return timewait_info;
	}
	return NULL;
}

static struct cm_timewait_info * cm_insert_remote_qpn(struct cm_timewait_info
						      *timewait_info)
{
	struct rb_node **link = &cm.remote_qp_table.rb_node;
	struct rb_node *parent = NULL;
	struct cm_timewait_info *cur_timewait_info;
	__be64 remote_ca_guid = timewait_info->remote_ca_guid;
	__be32 remote_qpn = timewait_info->remote_qpn;

	while (*link) {
		parent = *link;
		cur_timewait_info = rb_entry(parent, struct cm_timewait_info,
					     remote_qp_node);
		if (be32_lt(remote_qpn, cur_timewait_info->remote_qpn))
			link = &(*link)->rb_left;
		else if (be32_gt(remote_qpn, cur_timewait_info->remote_qpn))
			link = &(*link)->rb_right;
		else if (be64_lt(remote_ca_guid, cur_timewait_info->remote_ca_guid))
			link = &(*link)->rb_left;
		else if (be64_gt(remote_ca_guid, cur_timewait_info->remote_ca_guid))
			link = &(*link)->rb_right;
		else
			return cur_timewait_info;
	}
	timewait_info->inserted_remote_qp = 1;
	rb_link_node(&timewait_info->remote_qp_node, parent, link);
	rb_insert_color(&timewait_info->remote_qp_node, &cm.remote_qp_table);
	return NULL;
}

static struct cm_id_private * cm_insert_remote_sidr(struct cm_id_private
						    *cm_id_priv)
{
	struct rb_node **link = &cm.remote_sidr_table.rb_node;
	struct rb_node *parent = NULL;
	struct cm_id_private *cur_cm_id_priv;
	union ib_gid *port_gid = &cm_id_priv->av.dgid;
	__be32 remote_id = cm_id_priv->id.remote_id;

	while (*link) {
		parent = *link;
		cur_cm_id_priv = rb_entry(parent, struct cm_id_private,
					  sidr_id_node);
		if (be32_lt(remote_id, cur_cm_id_priv->id.remote_id))
			link = &(*link)->rb_left;
		else if (be32_gt(remote_id, cur_cm_id_priv->id.remote_id))
			link = &(*link)->rb_right;
		else {
			int cmp;
			cmp = memcmp(port_gid, &cur_cm_id_priv->av.dgid,
				     sizeof *port_gid);
			if (cmp < 0)
				link = &(*link)->rb_left;
			else if (cmp > 0)
				link = &(*link)->rb_right;
			else
				return cur_cm_id_priv;
		}
	}
	rb_link_node(&cm_id_priv->sidr_id_node, parent, link);
	rb_insert_color(&cm_id_priv->sidr_id_node, &cm.remote_sidr_table);
	return NULL;
}

static void cm_reject_sidr_req(struct cm_id_private *cm_id_priv,
			       enum ib_cm_sidr_status status)
{
	struct ib_cm_sidr_rep_param param;

	memset(&param, 0, sizeof param);
	param.status = status;
	ib_send_cm_sidr_rep(&cm_id_priv->id, &param);
}

struct ib_cm_id *ib_create_cm_id(struct ib_device *device,
				 ib_cm_handler cm_handler,
				 void *context)
{
	struct cm_id_private *cm_id_priv;
	int ret;

	cm_id_priv = kzalloc(sizeof *cm_id_priv, GFP_KERNEL);
	if (!cm_id_priv)
		return ERR_PTR(-ENOMEM);

	cm_id_priv->id.state = IB_CM_IDLE;
	cm_id_priv->id.device = device;
	cm_id_priv->id.cm_handler = cm_handler;
	cm_id_priv->id.context = context;
	cm_id_priv->id.remote_cm_qpn = 1;
	ret = cm_alloc_id(cm_id_priv);
	if (ret)
		goto error;

	spin_lock_init(&cm_id_priv->lock);
	init_completion(&cm_id_priv->comp);
	INIT_LIST_HEAD(&cm_id_priv->work_list);
	INIT_LIST_HEAD(&cm_id_priv->prim_list);
	INIT_LIST_HEAD(&cm_id_priv->altr_list);
	atomic_set(&cm_id_priv->work_count, -1);
	atomic_set(&cm_id_priv->refcount, 1);
	return &cm_id_priv->id;

error:
	kfree(cm_id_priv);
	return ERR_PTR(-ENOMEM);
}
EXPORT_SYMBOL(ib_create_cm_id);

static struct cm_work * cm_dequeue_work(struct cm_id_private *cm_id_priv)
{
	struct cm_work *work;

	if (list_empty(&cm_id_priv->work_list))
		return NULL;

	work = list_entry(cm_id_priv->work_list.next, struct cm_work, list);
	list_del(&work->list);
	return work;
}

static void cm_free_work(struct cm_work *work)
{
	if (work->mad_recv_wc)
		ib_free_recv_mad(work->mad_recv_wc);
	kfree(work);
}

static inline int cm_convert_to_ms(int iba_time)
{
	/* approximate conversion to ms from 4.096us x 2^iba_time */
	return 1 << max(iba_time - 8, 0);
}

/*
 * calculate: 4.096x2^ack_timeout = 4.096x2^ack_delay + 2x4.096x2^life_time
 * Because of how ack_timeout is stored, adding one doubles the timeout.
 * To avoid large timeouts, select the max(ack_delay, life_time + 1), and
 * increment it (round up) only if the other is within 50%.
 */
static u8 cm_ack_timeout(u8 ca_ack_delay, u8 packet_life_time)
{
	int ack_timeout = packet_life_time + 1;

	if (ack_timeout >= ca_ack_delay)
		ack_timeout += (ca_ack_delay >= (ack_timeout - 1));
	else
		ack_timeout = ca_ack_delay +
			      (ack_timeout >= (ca_ack_delay - 1));

	return min(31, ack_timeout);
}

static void cm_cleanup_timewait(struct cm_timewait_info *timewait_info)
{
	if (timewait_info->inserted_remote_id) {
		rb_erase(&timewait_info->remote_id_node, &cm.remote_id_table);
		timewait_info->inserted_remote_id = 0;
	}

	if (timewait_info->inserted_remote_qp) {
		rb_erase(&timewait_info->remote_qp_node, &cm.remote_qp_table);
		timewait_info->inserted_remote_qp = 0;
	}
}

static struct cm_timewait_info * cm_create_timewait_info(__be32 local_id)
{
	struct cm_timewait_info *timewait_info;

	timewait_info = kzalloc(sizeof *timewait_info, GFP_KERNEL);
	if (!timewait_info)
		return ERR_PTR(-ENOMEM);

	timewait_info->work.local_id = local_id;
	INIT_DELAYED_WORK(&timewait_info->work.work, cm_work_handler);
	timewait_info->work.cm_event.event = IB_CM_TIMEWAIT_EXIT;
	return timewait_info;
}

static void cm_enter_timewait(struct cm_id_private *cm_id_priv)
{
	int wait_time;
	unsigned long flags;
	struct cm_device *cm_dev;

	cm_dev = ib_get_client_data(cm_id_priv->id.device, &cm_client);
	if (!cm_dev)
		return;

	spin_lock_irqsave(&cm.lock, flags);
	cm_cleanup_timewait(cm_id_priv->timewait_info);
	list_add_tail(&cm_id_priv->timewait_info->list, &cm.timewait_list);
	spin_unlock_irqrestore(&cm.lock, flags);

	/*
	 * The cm_id could be destroyed by the user before we exit timewait.
	 * To protect against this, we search for the cm_id after exiting
	 * timewait before notifying the user that we've exited timewait.
	 */
	cm_id_priv->id.state = IB_CM_TIMEWAIT;
	wait_time = cm_convert_to_ms(cm_id_priv->av.timeout);

	/* Check if the device started its remove_one */
	spin_lock_irqsave(&cm.lock, flags);
	if (!cm_dev->going_down)
		queue_delayed_work(cm.wq, &cm_id_priv->timewait_info->work.work,
				   msecs_to_jiffies(wait_time));
	spin_unlock_irqrestore(&cm.lock, flags);

	cm_id_priv->timewait_info = NULL;
}

static void cm_reset_to_idle(struct cm_id_private *cm_id_priv)
{
	unsigned long flags;

	cm_id_priv->id.state = IB_CM_IDLE;
	if (cm_id_priv->timewait_info) {
		spin_lock_irqsave(&cm.lock, flags);
		cm_cleanup_timewait(cm_id_priv->timewait_info);
		spin_unlock_irqrestore(&cm.lock, flags);
		kfree(cm_id_priv->timewait_info);
		cm_id_priv->timewait_info = NULL;
	}
}

static void cm_destroy_id(struct ib_cm_id *cm_id, int err)
{
	struct cm_id_private *cm_id_priv;
	struct cm_work *work;

	cm_id_priv = container_of(cm_id, struct cm_id_private, id);
retest:
	spin_lock_irq(&cm_id_priv->lock);
	switch (cm_id->state) {
	case IB_CM_LISTEN:
		spin_unlock_irq(&cm_id_priv->lock);

		spin_lock_irq(&cm.lock);
		if (--cm_id_priv->listen_sharecount > 0) {
			/* The id is still shared. */
			cm_deref_id(cm_id_priv);
			spin_unlock_irq(&cm.lock);
			return;
		}
		rb_erase(&cm_id_priv->service_node, &cm.listen_service_table);
		spin_unlock_irq(&cm.lock);
		break;
	case IB_CM_SIDR_REQ_SENT:
		cm_id->state = IB_CM_IDLE;
		ib_cancel_mad(cm_id_priv->av.port->mad_agent, cm_id_priv->msg);
		spin_unlock_irq(&cm_id_priv->lock);
		break;
	case IB_CM_SIDR_REQ_RCVD:
		spin_unlock_irq(&cm_id_priv->lock);
		cm_reject_sidr_req(cm_id_priv, IB_SIDR_REJECT);
		spin_lock_irq(&cm.lock);
		if (!RB_EMPTY_NODE(&cm_id_priv->sidr_id_node))
			rb_erase(&cm_id_priv->sidr_id_node,
				 &cm.remote_sidr_table);
		spin_unlock_irq(&cm.lock);
		break;
	case IB_CM_REQ_SENT:
	case IB_CM_MRA_REQ_RCVD:
		ib_cancel_mad(cm_id_priv->av.port->mad_agent, cm_id_priv->msg);
		spin_unlock_irq(&cm_id_priv->lock);
		ib_send_cm_rej(cm_id, IB_CM_REJ_TIMEOUT,
			       &cm_id_priv->id.device->node_guid,
			       sizeof cm_id_priv->id.device->node_guid,
			       NULL, 0);
		break;
	case IB_CM_REQ_RCVD:
		if (err == -ENOMEM) {
			/* Do not reject to allow future retries. */
			cm_reset_to_idle(cm_id_priv);
			spin_unlock_irq(&cm_id_priv->lock);
		} else {
			spin_unlock_irq(&cm_id_priv->lock);
			ib_send_cm_rej(cm_id, IB_CM_REJ_CONSUMER_DEFINED,
				       NULL, 0, NULL, 0);
		}
		break;
	case IB_CM_REP_SENT:
	case IB_CM_MRA_REP_RCVD:
		ib_cancel_mad(cm_id_priv->av.port->mad_agent, cm_id_priv->msg);
		/* Fall through */
	case IB_CM_MRA_REQ_SENT:
	case IB_CM_REP_RCVD:
	case IB_CM_MRA_REP_SENT:
		spin_unlock_irq(&cm_id_priv->lock);
		ib_send_cm_rej(cm_id, IB_CM_REJ_CONSUMER_DEFINED,
			       NULL, 0, NULL, 0);
		break;
	case IB_CM_ESTABLISHED:
		spin_unlock_irq(&cm_id_priv->lock);
		if (cm_id_priv->qp_type == IB_QPT_XRC_TGT)
			break;
		ib_send_cm_dreq(cm_id, NULL, 0);
		goto retest;
	case IB_CM_DREQ_SENT:
		ib_cancel_mad(cm_id_priv->av.port->mad_agent, cm_id_priv->msg);
		cm_enter_timewait(cm_id_priv);
		spin_unlock_irq(&cm_id_priv->lock);
		break;
	case IB_CM_DREQ_RCVD:
		spin_unlock_irq(&cm_id_priv->lock);
		ib_send_cm_drep(cm_id, NULL, 0);
		break;
	default:
		spin_unlock_irq(&cm_id_priv->lock);
		break;
	}

	spin_lock_irq(&cm.lock);
	if (!list_empty(&cm_id_priv->altr_list) &&
	    (!cm_id_priv->altr_send_port_not_ready))
		list_del(&cm_id_priv->altr_list);
	if (!list_empty(&cm_id_priv->prim_list) &&
	    (!cm_id_priv->prim_send_port_not_ready))
		list_del(&cm_id_priv->prim_list);
	spin_unlock_irq(&cm.lock);

	cm_free_id(cm_id->local_id);
	cm_deref_id(cm_id_priv);
	wait_for_completion(&cm_id_priv->comp);
	while ((work = cm_dequeue_work(cm_id_priv)) != NULL)
		cm_free_work(work);
	kfree(cm_id_priv->private_data);
	kfree(cm_id_priv);
}

void ib_destroy_cm_id(struct ib_cm_id *cm_id)
{
	cm_destroy_id(cm_id, 0);
}
EXPORT_SYMBOL(ib_destroy_cm_id);

/**
 * __ib_cm_listen - Initiates listening on the specified service ID for
 *   connection and service ID resolution requests.
 * @cm_id: Connection identifier associated with the listen request.
 * @service_id: Service identifier matched against incoming connection
 *   and service ID resolution requests.  The service ID should be specified
 *   network-byte order.  If set to IB_CM_ASSIGN_SERVICE_ID, the CM will
 *   assign a service ID to the caller.
 * @service_mask: Mask applied to service ID used to listen across a
 *   range of service IDs.  If set to 0, the service ID is matched
 *   exactly.  This parameter is ignored if %service_id is set to
 *   IB_CM_ASSIGN_SERVICE_ID.
 */
static int __ib_cm_listen(struct ib_cm_id *cm_id, __be64 service_id,
			  __be64 service_mask)
{
	struct cm_id_private *cm_id_priv, *cur_cm_id_priv;
	int ret = 0;

	service_mask = service_mask ? service_mask : ~cpu_to_be64(0);
	service_id &= service_mask;
	if ((service_id & IB_SERVICE_ID_AGN_MASK) == IB_CM_ASSIGN_SERVICE_ID &&
	    (service_id != IB_CM_ASSIGN_SERVICE_ID))
		return -EINVAL;

	cm_id_priv = container_of(cm_id, struct cm_id_private, id);
	if (cm_id->state != IB_CM_IDLE)
		return -EINVAL;

	cm_id->state = IB_CM_LISTEN;
	++cm_id_priv->listen_sharecount;

	if (service_id == IB_CM_ASSIGN_SERVICE_ID) {
		cm_id->service_id = cpu_to_be64(cm.listen_service_id++);
		cm_id->service_mask = ~cpu_to_be64(0);
	} else {
		cm_id->service_id = service_id;
		cm_id->service_mask = service_mask;
	}
	cur_cm_id_priv = cm_insert_listen(cm_id_priv);

	if (cur_cm_id_priv) {
		cm_id->state = IB_CM_IDLE;
		--cm_id_priv->listen_sharecount;
		ret = -EBUSY;
	}
	return ret;
}

int ib_cm_listen(struct ib_cm_id *cm_id, __be64 service_id, __be64 service_mask)
{
	unsigned long flags;
	int ret;

	spin_lock_irqsave(&cm.lock, flags);
	ret = __ib_cm_listen(cm_id, service_id, service_mask);
	spin_unlock_irqrestore(&cm.lock, flags);

	return ret;
}
EXPORT_SYMBOL(ib_cm_listen);

/**
 * Create a new listening ib_cm_id and listen on the given service ID.
 *
 * If there's an existing ID listening on that same device and service ID,
 * return it.
 *
 * @device: Device associated with the cm_id.  All related communication will
 * be associated with the specified device.
 * @cm_handler: Callback invoked to notify the user of CM events.
 * @service_id: Service identifier matched against incoming connection
 *   and service ID resolution requests.  The service ID should be specified
 *   network-byte order.  If set to IB_CM_ASSIGN_SERVICE_ID, the CM will
 *   assign a service ID to the caller.
 *
 * Callers should call ib_destroy_cm_id when done with the listener ID.
 */
struct ib_cm_id *ib_cm_insert_listen(struct ib_device *device,
				     ib_cm_handler cm_handler,
				     __be64 service_id)
{
	struct cm_id_private *cm_id_priv;
	struct ib_cm_id *cm_id;
	unsigned long flags;
	int err = 0;

	/* Create an ID in advance, since the creation may sleep */
	cm_id = ib_create_cm_id(device, cm_handler, NULL);
	if (IS_ERR(cm_id))
		return cm_id;

	spin_lock_irqsave(&cm.lock, flags);

	if (service_id == IB_CM_ASSIGN_SERVICE_ID)
		goto new_id;

	/* Find an existing ID */
	cm_id_priv = cm_find_listen(device, service_id);
	if (cm_id_priv) {
		if (cm_id->cm_handler != cm_handler || cm_id->context) {
			/* Sharing an ib_cm_id with different handlers is not
			 * supported */
			spin_unlock_irqrestore(&cm.lock, flags);
			return ERR_PTR(-EINVAL);
		}
		atomic_inc(&cm_id_priv->refcount);
		++cm_id_priv->listen_sharecount;
		spin_unlock_irqrestore(&cm.lock, flags);

		ib_destroy_cm_id(cm_id);
		cm_id = &cm_id_priv->id;
		return cm_id;
	}

new_id:
	/* Use newly created ID */
	err = __ib_cm_listen(cm_id, service_id, 0);

	spin_unlock_irqrestore(&cm.lock, flags);

	if (err) {
		ib_destroy_cm_id(cm_id);
		return ERR_PTR(err);
	}
	return cm_id;
}
EXPORT_SYMBOL(ib_cm_insert_listen);

static __be64 cm_form_tid(struct cm_id_private *cm_id_priv,
			  enum cm_msg_sequence msg_seq)
{
	u64 hi_tid, low_tid;

	hi_tid   = ((u64) cm_id_priv->av.port->mad_agent->hi_tid) << 32;
	low_tid  = (u64) ((__force u32)cm_id_priv->id.local_id |
			  (msg_seq << 30));
	return cpu_to_be64(hi_tid | low_tid);
}

static void cm_format_mad_hdr(struct ib_mad_hdr *hdr,
			      __be16 attr_id, __be64 tid)
{
	hdr->base_version  = IB_MGMT_BASE_VERSION;
	hdr->mgmt_class	   = IB_MGMT_CLASS_CM;
	hdr->class_version = IB_CM_CLASS_VERSION;
	hdr->method	   = IB_MGMT_METHOD_SEND;
	hdr->attr_id	   = attr_id;
	hdr->tid	   = tid;
}

static void cm_format_req(struct cm_req_msg *req_msg,
			  struct cm_id_private *cm_id_priv,
			  struct ib_cm_req_param *param)
{
	struct sa_path_rec *pri_path = param->primary_path;
	struct sa_path_rec *alt_path = param->alternate_path;
	bool pri_ext = false;

	if (pri_path->rec_type == SA_PATH_REC_TYPE_OPA)
		pri_ext = opa_is_extended_lid(pri_path->opa.dlid,
					      pri_path->opa.slid);

	cm_format_mad_hdr(&req_msg->hdr, CM_REQ_ATTR_ID,
			  cm_form_tid(cm_id_priv, CM_MSG_SEQUENCE_REQ));

	req_msg->local_comm_id = cm_id_priv->id.local_id;
	req_msg->service_id = param->service_id;
	req_msg->local_ca_guid = cm_id_priv->id.device->node_guid;
	cm_req_set_local_qpn(req_msg, cpu_to_be32(param->qp_num));
	cm_req_set_init_depth(req_msg, param->initiator_depth);
	cm_req_set_remote_resp_timeout(req_msg,
				       param->remote_cm_response_timeout);
	cm_req_set_qp_type(req_msg, param->qp_type);
	cm_req_set_flow_ctrl(req_msg, param->flow_control);
	cm_req_set_starting_psn(req_msg, cpu_to_be32(param->starting_psn));
	cm_req_set_local_resp_timeout(req_msg,
				      param->local_cm_response_timeout);
	req_msg->pkey = param->primary_path->pkey;
	cm_req_set_path_mtu(req_msg, param->primary_path->mtu);
	cm_req_set_max_cm_retries(req_msg, param->max_cm_retries);

	if (param->qp_type != IB_QPT_XRC_INI) {
		cm_req_set_resp_res(req_msg, param->responder_resources);
		cm_req_set_retry_count(req_msg, param->retry_count);
		cm_req_set_rnr_retry_count(req_msg, param->rnr_retry_count);
		cm_req_set_srq(req_msg, param->srq);
	}

	req_msg->primary_local_gid = pri_path->sgid;
	req_msg->primary_remote_gid = pri_path->dgid;
	if (pri_ext) {
		req_msg->primary_local_gid.global.interface_id
			= OPA_MAKE_ID(be32_to_cpu(pri_path->opa.slid));
		req_msg->primary_remote_gid.global.interface_id
			= OPA_MAKE_ID(be32_to_cpu(pri_path->opa.dlid));
	}
	if (pri_path->hop_limit <= 1) {
		req_msg->primary_local_lid = pri_ext ? 0 :
			htons(ntohl(sa_path_get_slid(pri_path)));
		req_msg->primary_remote_lid = pri_ext ? 0 :
			htons(ntohl(sa_path_get_dlid(pri_path)));
	} else {
		/* Work-around until there's a way to obtain remote LID info */
		req_msg->primary_local_lid = IB_LID_PERMISSIVE;
		req_msg->primary_remote_lid = IB_LID_PERMISSIVE;
	}
	cm_req_set_primary_flow_label(req_msg, pri_path->flow_label);
	cm_req_set_primary_packet_rate(req_msg, pri_path->rate);
	req_msg->primary_traffic_class = pri_path->traffic_class;
	req_msg->primary_hop_limit = pri_path->hop_limit;
	cm_req_set_primary_sl(req_msg, pri_path->sl);
	cm_req_set_primary_subnet_local(req_msg, (pri_path->hop_limit <= 1));
	cm_req_set_primary_local_ack_timeout(req_msg,
		cm_ack_timeout(cm_id_priv->av.port->cm_dev->ack_delay,
			       pri_path->packet_life_time));

	if (alt_path) {
		bool alt_ext = false;

		if (alt_path->rec_type == SA_PATH_REC_TYPE_OPA)
			alt_ext = opa_is_extended_lid(alt_path->opa.dlid,
						      alt_path->opa.slid);

		req_msg->alt_local_gid = alt_path->sgid;
		req_msg->alt_remote_gid = alt_path->dgid;
		if (alt_ext) {
			req_msg->alt_local_gid.global.interface_id
				= OPA_MAKE_ID(be32_to_cpu(alt_path->opa.slid));
			req_msg->alt_remote_gid.global.interface_id
				= OPA_MAKE_ID(be32_to_cpu(alt_path->opa.dlid));
		}
		if (alt_path->hop_limit <= 1) {
			req_msg->alt_local_lid = alt_ext ? 0 :
				htons(ntohl(sa_path_get_slid(alt_path)));
			req_msg->alt_remote_lid = alt_ext ? 0 :
				htons(ntohl(sa_path_get_dlid(alt_path)));
		} else {
			req_msg->alt_local_lid = IB_LID_PERMISSIVE;
			req_msg->alt_remote_lid = IB_LID_PERMISSIVE;
		}
		cm_req_set_alt_flow_label(req_msg,
					  alt_path->flow_label);
		cm_req_set_alt_packet_rate(req_msg, alt_path->rate);
		req_msg->alt_traffic_class = alt_path->traffic_class;
		req_msg->alt_hop_limit = alt_path->hop_limit;
		cm_req_set_alt_sl(req_msg, alt_path->sl);
		cm_req_set_alt_subnet_local(req_msg, (alt_path->hop_limit <= 1));
		cm_req_set_alt_local_ack_timeout(req_msg,
			cm_ack_timeout(cm_id_priv->av.port->cm_dev->ack_delay,
				       alt_path->packet_life_time));
	}

	if (param->private_data && param->private_data_len)
		memcpy(req_msg->private_data, param->private_data,
		       param->private_data_len);
}

static int cm_validate_req_param(struct ib_cm_req_param *param)
{
	/* peer-to-peer not supported */
	if (param->peer_to_peer)
		return -EINVAL;

	if (!param->primary_path)
		return -EINVAL;

	if (param->qp_type != IB_QPT_RC && param->qp_type != IB_QPT_UC &&
	    param->qp_type != IB_QPT_XRC_INI)
		return -EINVAL;

	if (param->private_data &&
	    param->private_data_len > IB_CM_REQ_PRIVATE_DATA_SIZE)
		return -EINVAL;

	if (param->alternate_path &&
	    (param->alternate_path->pkey != param->primary_path->pkey ||
	     param->alternate_path->mtu != param->primary_path->mtu))
		return -EINVAL;

	return 0;
}

int ib_send_cm_req(struct ib_cm_id *cm_id,
		   struct ib_cm_req_param *param)
{
	struct cm_id_private *cm_id_priv;
	struct cm_req_msg *req_msg;
	unsigned long flags;
	int ret;

	ret = cm_validate_req_param(param);
	if (ret)
		return ret;

	/* Verify that we're not in timewait. */
	cm_id_priv = container_of(cm_id, struct cm_id_private, id);
	spin_lock_irqsave(&cm_id_priv->lock, flags);
	if (cm_id->state != IB_CM_IDLE) {
		spin_unlock_irqrestore(&cm_id_priv->lock, flags);
		ret = -EINVAL;
		goto out;
	}
	spin_unlock_irqrestore(&cm_id_priv->lock, flags);

	cm_id_priv->timewait_info = cm_create_timewait_info(cm_id_priv->
							    id.local_id);
	if (IS_ERR(cm_id_priv->timewait_info)) {
		ret = PTR_ERR(cm_id_priv->timewait_info);
		goto out;
	}

	ret = cm_init_av_by_path(param->primary_path, &cm_id_priv->av,
				 cm_id_priv);
	if (ret)
		goto error1;
	if (param->alternate_path) {
		ret = cm_init_av_by_path(param->alternate_path,
					 &cm_id_priv->alt_av, cm_id_priv);
		if (ret)
			goto error1;
	}
	cm_id->service_id = param->service_id;
	cm_id->service_mask = ~cpu_to_be64(0);
	cm_id_priv->timeout_ms = cm_convert_to_ms(
				    param->primary_path->packet_life_time) * 2 +
				 cm_convert_to_ms(
				    param->remote_cm_response_timeout);
	cm_id_priv->max_cm_retries = param->max_cm_retries;
	cm_id_priv->initiator_depth = param->initiator_depth;
	cm_id_priv->responder_resources = param->responder_resources;
	cm_id_priv->retry_count = param->retry_count;
	cm_id_priv->path_mtu = param->primary_path->mtu;
	cm_id_priv->pkey = param->primary_path->pkey;
	cm_id_priv->qp_type = param->qp_type;

	ret = cm_alloc_msg(cm_id_priv, &cm_id_priv->msg);
	if (ret)
		goto error1;

	req_msg = (struct cm_req_msg *) cm_id_priv->msg->mad;
	cm_format_req(req_msg, cm_id_priv, param);
	cm_id_priv->tid = req_msg->hdr.tid;
	cm_id_priv->msg->timeout_ms = cm_id_priv->timeout_ms;
	cm_id_priv->msg->context[1] = (void *) (unsigned long) IB_CM_REQ_SENT;

	cm_id_priv->local_qpn = cm_req_get_local_qpn(req_msg);
	cm_id_priv->rq_psn = cm_req_get_starting_psn(req_msg);

	spin_lock_irqsave(&cm_id_priv->lock, flags);
	ret = ib_post_send_mad(cm_id_priv->msg, NULL);
	if (ret) {
		spin_unlock_irqrestore(&cm_id_priv->lock, flags);
		goto error2;
	}
	BUG_ON(cm_id->state != IB_CM_IDLE);
	cm_id->state = IB_CM_REQ_SENT;
	spin_unlock_irqrestore(&cm_id_priv->lock, flags);
	return 0;

error2:	cm_free_msg(cm_id_priv->msg);
error1:	kfree(cm_id_priv->timewait_info);
out:	return ret;
}
EXPORT_SYMBOL(ib_send_cm_req);

static int cm_issue_rej(struct cm_port *port,
			struct ib_mad_recv_wc *mad_recv_wc,
			enum ib_cm_rej_reason reason,
			enum cm_msg_response msg_rejected,
			void *ari, u8 ari_length)
{
	struct ib_mad_send_buf *msg = NULL;
	struct cm_rej_msg *rej_msg, *rcv_msg;
	int ret;

	ret = cm_alloc_response_msg(port, mad_recv_wc, &msg);
	if (ret)
		return ret;

	/* We just need common CM header information.  Cast to any message. */
	rcv_msg = (struct cm_rej_msg *) mad_recv_wc->recv_buf.mad;
	rej_msg = (struct cm_rej_msg *) msg->mad;

	cm_format_mad_hdr(&rej_msg->hdr, CM_REJ_ATTR_ID, rcv_msg->hdr.tid);
	rej_msg->remote_comm_id = rcv_msg->local_comm_id;
	rej_msg->local_comm_id = rcv_msg->remote_comm_id;
	cm_rej_set_msg_rejected(rej_msg, msg_rejected);
	rej_msg->reason = cpu_to_be16(reason);

	if (ari && ari_length) {
		cm_rej_set_reject_info_len(rej_msg, ari_length);
		memcpy(rej_msg->ari, ari, ari_length);
	}

	ret = ib_post_send_mad(msg, NULL);
	if (ret)
		cm_free_msg(msg);

	return ret;
}

static inline int cm_is_active_peer(__be64 local_ca_guid, __be64 remote_ca_guid,
				    __be32 local_qpn, __be32 remote_qpn)
{
	return (be64_to_cpu(local_ca_guid) > be64_to_cpu(remote_ca_guid) ||
		((local_ca_guid == remote_ca_guid) &&
		 (be32_to_cpu(local_qpn) > be32_to_cpu(remote_qpn))));
}

static bool cm_req_has_alt_path(struct cm_req_msg *req_msg)
{
	return ((req_msg->alt_local_lid) ||
		(ib_is_opa_gid(&req_msg->alt_local_gid)));
}

static void cm_path_set_rec_type(struct ib_device *ib_device, u8 port_num,
				 struct sa_path_rec *path, union ib_gid *gid)
{
	if (ib_is_opa_gid(gid) && rdma_cap_opa_ah(ib_device, port_num))
		path->rec_type = SA_PATH_REC_TYPE_OPA;
	else
		path->rec_type = SA_PATH_REC_TYPE_IB;
}

static void cm_format_path_lid_from_req(struct cm_req_msg *req_msg,
					struct sa_path_rec *primary_path,
					struct sa_path_rec *alt_path)
{
	u32 lid;

	if (primary_path->rec_type != SA_PATH_REC_TYPE_OPA) {
		sa_path_set_dlid(primary_path,
				 ntohs(req_msg->primary_local_lid));
		sa_path_set_slid(primary_path,
				 ntohs(req_msg->primary_remote_lid));
	} else {
		lid = opa_get_lid_from_gid(&req_msg->primary_local_gid);
		sa_path_set_dlid(primary_path, lid);

		lid = opa_get_lid_from_gid(&req_msg->primary_remote_gid);
		sa_path_set_slid(primary_path, lid);
	}

	if (!cm_req_has_alt_path(req_msg))
		return;

	if (alt_path->rec_type != SA_PATH_REC_TYPE_OPA) {
		sa_path_set_dlid(alt_path, ntohs(req_msg->alt_local_lid));
		sa_path_set_slid(alt_path, ntohs(req_msg->alt_remote_lid));
	} else {
		lid = opa_get_lid_from_gid(&req_msg->alt_local_gid);
		sa_path_set_dlid(alt_path, lid);

		lid = opa_get_lid_from_gid(&req_msg->alt_remote_gid);
		sa_path_set_slid(alt_path, lid);
	}
}

static void cm_format_paths_from_req(struct cm_req_msg *req_msg,
				     struct sa_path_rec *primary_path,
				     struct sa_path_rec *alt_path)
{
	primary_path->dgid = req_msg->primary_local_gid;
	primary_path->sgid = req_msg->primary_remote_gid;
	primary_path->flow_label = cm_req_get_primary_flow_label(req_msg);
	primary_path->hop_limit = req_msg->primary_hop_limit;
	primary_path->traffic_class = req_msg->primary_traffic_class;
	primary_path->reversible = 1;
	primary_path->pkey = req_msg->pkey;
	primary_path->sl = cm_req_get_primary_sl(req_msg);
	primary_path->mtu_selector = IB_SA_EQ;
	primary_path->mtu = cm_req_get_path_mtu(req_msg);
	primary_path->rate_selector = IB_SA_EQ;
	primary_path->rate = cm_req_get_primary_packet_rate(req_msg);
	primary_path->packet_life_time_selector = IB_SA_EQ;
	primary_path->packet_life_time =
		cm_req_get_primary_local_ack_timeout(req_msg);
	primary_path->packet_life_time -= (primary_path->packet_life_time > 0);
	primary_path->service_id = req_msg->service_id;

	if (cm_req_has_alt_path(req_msg)) {
		alt_path->dgid = req_msg->alt_local_gid;
		alt_path->sgid = req_msg->alt_remote_gid;
		alt_path->flow_label = cm_req_get_alt_flow_label(req_msg);
		alt_path->hop_limit = req_msg->alt_hop_limit;
		alt_path->traffic_class = req_msg->alt_traffic_class;
		alt_path->reversible = 1;
		alt_path->pkey = req_msg->pkey;
		alt_path->sl = cm_req_get_alt_sl(req_msg);
		alt_path->mtu_selector = IB_SA_EQ;
		alt_path->mtu = cm_req_get_path_mtu(req_msg);
		alt_path->rate_selector = IB_SA_EQ;
		alt_path->rate = cm_req_get_alt_packet_rate(req_msg);
		alt_path->packet_life_time_selector = IB_SA_EQ;
		alt_path->packet_life_time =
			cm_req_get_alt_local_ack_timeout(req_msg);
		alt_path->packet_life_time -= (alt_path->packet_life_time > 0);
		alt_path->service_id = req_msg->service_id;
	}
	cm_format_path_lid_from_req(req_msg, primary_path, alt_path);
}

static u16 cm_get_bth_pkey(struct cm_work *work)
{
	struct ib_device *ib_dev = work->port->cm_dev->ib_device;
	u8 port_num = work->port->port_num;
	u16 pkey_index = work->mad_recv_wc->wc->pkey_index;
	u16 pkey;
	int ret;

	ret = ib_get_cached_pkey(ib_dev, port_num, pkey_index, &pkey);
	if (ret) {
		dev_warn_ratelimited(&ib_dev->dev, "ib_cm: Couldn't retrieve pkey for incoming request (port %d, pkey index %d). %d\n",
				     port_num, pkey_index, ret);
		return 0;
	}

	return pkey;
}

/**
 * Convert OPA SGID to IB SGID
 * ULPs (such as IPoIB) do not understand OPA GIDs and will
 * reject them as the local_gid will not match the sgid. Therefore,
 * change the pathrec's SGID to an IB SGID.
 *
 * @work: Work completion
 * @path: Path record
 */
static void cm_opa_to_ib_sgid(struct cm_work *work,
			      struct sa_path_rec *path)
{
	struct ib_device *dev = work->port->cm_dev->ib_device;
	u8 port_num = work->port->port_num;

	if (rdma_cap_opa_ah(dev, port_num) &&
	    (ib_is_opa_gid(&path->sgid))) {
		union ib_gid sgid;

		if (ib_get_cached_gid(dev, port_num, 0, &sgid, NULL)) {
			dev_warn(&dev->dev,
				 "Error updating sgid in CM request\n");
			return;
		}

		path->sgid = sgid;
	}
}

static void cm_format_req_event(struct cm_work *work,
				struct cm_id_private *cm_id_priv,
				struct ib_cm_id *listen_id)
{
	struct cm_req_msg *req_msg;
	struct ib_cm_req_event_param *param;

	req_msg = (struct cm_req_msg *)work->mad_recv_wc->recv_buf.mad;
	param = &work->cm_event.param.req_rcvd;
	param->listen_id = listen_id;
	param->bth_pkey = cm_get_bth_pkey(work);
	param->port = cm_id_priv->av.port->port_num;
	param->primary_path = &work->path[0];
<<<<<<< HEAD
	if (cm_req_has_alt_path(req_msg))
=======
	cm_opa_to_ib_sgid(work, param->primary_path);
	if (cm_req_has_alt_path(req_msg)) {
>>>>>>> 661e50bc
		param->alternate_path = &work->path[1];
		cm_opa_to_ib_sgid(work, param->alternate_path);
	} else {
		param->alternate_path = NULL;
	}
	param->remote_ca_guid = req_msg->local_ca_guid;
	param->remote_qkey = be32_to_cpu(req_msg->local_qkey);
	param->remote_qpn = be32_to_cpu(cm_req_get_local_qpn(req_msg));
	param->qp_type = cm_req_get_qp_type(req_msg);
	param->starting_psn = be32_to_cpu(cm_req_get_starting_psn(req_msg));
	param->responder_resources = cm_req_get_init_depth(req_msg);
	param->initiator_depth = cm_req_get_resp_res(req_msg);
	param->local_cm_response_timeout =
					cm_req_get_remote_resp_timeout(req_msg);
	param->flow_control = cm_req_get_flow_ctrl(req_msg);
	param->remote_cm_response_timeout =
					cm_req_get_local_resp_timeout(req_msg);
	param->retry_count = cm_req_get_retry_count(req_msg);
	param->rnr_retry_count = cm_req_get_rnr_retry_count(req_msg);
	param->srq = cm_req_get_srq(req_msg);
	work->cm_event.private_data = &req_msg->private_data;
}

static void cm_process_work(struct cm_id_private *cm_id_priv,
			    struct cm_work *work)
{
	int ret;

	/* We will typically only have the current event to report. */
	ret = cm_id_priv->id.cm_handler(&cm_id_priv->id, &work->cm_event);
	cm_free_work(work);

	while (!ret && !atomic_add_negative(-1, &cm_id_priv->work_count)) {
		spin_lock_irq(&cm_id_priv->lock);
		work = cm_dequeue_work(cm_id_priv);
		spin_unlock_irq(&cm_id_priv->lock);
		BUG_ON(!work);
		ret = cm_id_priv->id.cm_handler(&cm_id_priv->id,
						&work->cm_event);
		cm_free_work(work);
	}
	cm_deref_id(cm_id_priv);
	if (ret)
		cm_destroy_id(&cm_id_priv->id, ret);
}

static void cm_format_mra(struct cm_mra_msg *mra_msg,
			  struct cm_id_private *cm_id_priv,
			  enum cm_msg_response msg_mraed, u8 service_timeout,
			  const void *private_data, u8 private_data_len)
{
	cm_format_mad_hdr(&mra_msg->hdr, CM_MRA_ATTR_ID, cm_id_priv->tid);
	cm_mra_set_msg_mraed(mra_msg, msg_mraed);
	mra_msg->local_comm_id = cm_id_priv->id.local_id;
	mra_msg->remote_comm_id = cm_id_priv->id.remote_id;
	cm_mra_set_service_timeout(mra_msg, service_timeout);

	if (private_data && private_data_len)
		memcpy(mra_msg->private_data, private_data, private_data_len);
}

static void cm_format_rej(struct cm_rej_msg *rej_msg,
			  struct cm_id_private *cm_id_priv,
			  enum ib_cm_rej_reason reason,
			  void *ari,
			  u8 ari_length,
			  const void *private_data,
			  u8 private_data_len)
{
	cm_format_mad_hdr(&rej_msg->hdr, CM_REJ_ATTR_ID, cm_id_priv->tid);
	rej_msg->remote_comm_id = cm_id_priv->id.remote_id;

	switch(cm_id_priv->id.state) {
	case IB_CM_REQ_RCVD:
		rej_msg->local_comm_id = 0;
		cm_rej_set_msg_rejected(rej_msg, CM_MSG_RESPONSE_REQ);
		break;
	case IB_CM_MRA_REQ_SENT:
		rej_msg->local_comm_id = cm_id_priv->id.local_id;
		cm_rej_set_msg_rejected(rej_msg, CM_MSG_RESPONSE_REQ);
		break;
	case IB_CM_REP_RCVD:
	case IB_CM_MRA_REP_SENT:
		rej_msg->local_comm_id = cm_id_priv->id.local_id;
		cm_rej_set_msg_rejected(rej_msg, CM_MSG_RESPONSE_REP);
		break;
	default:
		rej_msg->local_comm_id = cm_id_priv->id.local_id;
		cm_rej_set_msg_rejected(rej_msg, CM_MSG_RESPONSE_OTHER);
		break;
	}

	rej_msg->reason = cpu_to_be16(reason);
	if (ari && ari_length) {
		cm_rej_set_reject_info_len(rej_msg, ari_length);
		memcpy(rej_msg->ari, ari, ari_length);
	}

	if (private_data && private_data_len)
		memcpy(rej_msg->private_data, private_data, private_data_len);
}

static void cm_dup_req_handler(struct cm_work *work,
			       struct cm_id_private *cm_id_priv)
{
	struct ib_mad_send_buf *msg = NULL;
	int ret;

	atomic_long_inc(&work->port->counter_group[CM_RECV_DUPLICATES].
			counter[CM_REQ_COUNTER]);

	/* Quick state check to discard duplicate REQs. */
	if (cm_id_priv->id.state == IB_CM_REQ_RCVD)
		return;

	ret = cm_alloc_response_msg(work->port, work->mad_recv_wc, &msg);
	if (ret)
		return;

	spin_lock_irq(&cm_id_priv->lock);
	switch (cm_id_priv->id.state) {
	case IB_CM_MRA_REQ_SENT:
		cm_format_mra((struct cm_mra_msg *) msg->mad, cm_id_priv,
			      CM_MSG_RESPONSE_REQ, cm_id_priv->service_timeout,
			      cm_id_priv->private_data,
			      cm_id_priv->private_data_len);
		break;
	case IB_CM_TIMEWAIT:
		cm_format_rej((struct cm_rej_msg *) msg->mad, cm_id_priv,
			      IB_CM_REJ_STALE_CONN, NULL, 0, NULL, 0);
		break;
	default:
		goto unlock;
	}
	spin_unlock_irq(&cm_id_priv->lock);

	ret = ib_post_send_mad(msg, NULL);
	if (ret)
		goto free;
	return;

unlock:	spin_unlock_irq(&cm_id_priv->lock);
free:	cm_free_msg(msg);
}

static struct cm_id_private * cm_match_req(struct cm_work *work,
					   struct cm_id_private *cm_id_priv)
{
	struct cm_id_private *listen_cm_id_priv, *cur_cm_id_priv;
	struct cm_timewait_info *timewait_info;
	struct cm_req_msg *req_msg;
	struct ib_cm_id *cm_id;

	req_msg = (struct cm_req_msg *)work->mad_recv_wc->recv_buf.mad;

	/* Check for possible duplicate REQ. */
	spin_lock_irq(&cm.lock);
	timewait_info = cm_insert_remote_id(cm_id_priv->timewait_info);
	if (timewait_info) {
		cur_cm_id_priv = cm_get_id(timewait_info->work.local_id,
					   timewait_info->work.remote_id);
		spin_unlock_irq(&cm.lock);
		if (cur_cm_id_priv) {
			cm_dup_req_handler(work, cur_cm_id_priv);
			cm_deref_id(cur_cm_id_priv);
		}
		return NULL;
	}

	/* Check for stale connections. */
	timewait_info = cm_insert_remote_qpn(cm_id_priv->timewait_info);
	if (timewait_info) {
		cm_cleanup_timewait(cm_id_priv->timewait_info);
		cur_cm_id_priv = cm_get_id(timewait_info->work.local_id,
					   timewait_info->work.remote_id);

		spin_unlock_irq(&cm.lock);
		cm_issue_rej(work->port, work->mad_recv_wc,
			     IB_CM_REJ_STALE_CONN, CM_MSG_RESPONSE_REQ,
			     NULL, 0);
		if (cur_cm_id_priv) {
			cm_id = &cur_cm_id_priv->id;
			ib_send_cm_dreq(cm_id, NULL, 0);
			cm_deref_id(cur_cm_id_priv);
		}
		return NULL;
	}

	/* Find matching listen request. */
	listen_cm_id_priv = cm_find_listen(cm_id_priv->id.device,
					   req_msg->service_id);
	if (!listen_cm_id_priv) {
		cm_cleanup_timewait(cm_id_priv->timewait_info);
		spin_unlock_irq(&cm.lock);
		cm_issue_rej(work->port, work->mad_recv_wc,
			     IB_CM_REJ_INVALID_SERVICE_ID, CM_MSG_RESPONSE_REQ,
			     NULL, 0);
		goto out;
	}
	atomic_inc(&listen_cm_id_priv->refcount);
	atomic_inc(&cm_id_priv->refcount);
	cm_id_priv->id.state = IB_CM_REQ_RCVD;
	atomic_inc(&cm_id_priv->work_count);
	spin_unlock_irq(&cm.lock);
out:
	return listen_cm_id_priv;
}

/*
 * Work-around for inter-subnet connections.  If the LIDs are permissive,
 * we need to override the LID/SL data in the REQ with the LID information
 * in the work completion.
 */
static void cm_process_routed_req(struct cm_req_msg *req_msg, struct ib_wc *wc)
{
	if (!cm_req_get_primary_subnet_local(req_msg)) {
		if (req_msg->primary_local_lid == IB_LID_PERMISSIVE) {
			req_msg->primary_local_lid = ib_lid_be16(wc->slid);
			cm_req_set_primary_sl(req_msg, wc->sl);
		}

		if (req_msg->primary_remote_lid == IB_LID_PERMISSIVE)
			req_msg->primary_remote_lid = cpu_to_be16(wc->dlid_path_bits);
	}

	if (!cm_req_get_alt_subnet_local(req_msg)) {
		if (req_msg->alt_local_lid == IB_LID_PERMISSIVE) {
			req_msg->alt_local_lid = ib_lid_be16(wc->slid);
			cm_req_set_alt_sl(req_msg, wc->sl);
		}

		if (req_msg->alt_remote_lid == IB_LID_PERMISSIVE)
			req_msg->alt_remote_lid = cpu_to_be16(wc->dlid_path_bits);
	}
}

static int cm_req_handler(struct cm_work *work)
{
	struct ib_cm_id *cm_id;
	struct cm_id_private *cm_id_priv, *listen_cm_id_priv;
	struct cm_req_msg *req_msg;
	union ib_gid gid;
	struct ib_gid_attr gid_attr;
	const struct ib_global_route *grh;
	int ret;

	req_msg = (struct cm_req_msg *)work->mad_recv_wc->recv_buf.mad;

	cm_id = ib_create_cm_id(work->port->cm_dev->ib_device, NULL, NULL);
	if (IS_ERR(cm_id))
		return PTR_ERR(cm_id);

	cm_id_priv = container_of(cm_id, struct cm_id_private, id);
	cm_id_priv->id.remote_id = req_msg->local_comm_id;
	ret = cm_init_av_for_response(work->port, work->mad_recv_wc->wc,
				      work->mad_recv_wc->recv_buf.grh,
				      &cm_id_priv->av);
	if (ret)
		goto destroy;
	cm_id_priv->timewait_info = cm_create_timewait_info(cm_id_priv->
							    id.local_id);
	if (IS_ERR(cm_id_priv->timewait_info)) {
		ret = PTR_ERR(cm_id_priv->timewait_info);
		goto destroy;
	}
	cm_id_priv->timewait_info->work.remote_id = req_msg->local_comm_id;
	cm_id_priv->timewait_info->remote_ca_guid = req_msg->local_ca_guid;
	cm_id_priv->timewait_info->remote_qpn = cm_req_get_local_qpn(req_msg);

	listen_cm_id_priv = cm_match_req(work, cm_id_priv);
	if (!listen_cm_id_priv) {
		pr_debug("%s: local_id %d, no listen_cm_id_priv\n", __func__,
			 be32_to_cpu(cm_id->local_id));
		ret = -EINVAL;
		goto free_timeinfo;
	}

	cm_id_priv->id.cm_handler = listen_cm_id_priv->id.cm_handler;
	cm_id_priv->id.context = listen_cm_id_priv->id.context;
	cm_id_priv->id.service_id = req_msg->service_id;
	cm_id_priv->id.service_mask = ~cpu_to_be64(0);

	cm_process_routed_req(req_msg, work->mad_recv_wc->wc);

	memset(&work->path[0], 0, sizeof(work->path[0]));
	if (cm_req_has_alt_path(req_msg))
		memset(&work->path[1], 0, sizeof(work->path[1]));
	grh = rdma_ah_read_grh(&cm_id_priv->av.ah_attr);
	ret = ib_get_cached_gid(work->port->cm_dev->ib_device,
				work->port->port_num,
				grh->sgid_index,
				&gid, &gid_attr);
	if (ret) {
		ib_send_cm_rej(cm_id, IB_CM_REJ_UNSUPPORTED, NULL, 0, NULL, 0);
		goto rejected;
	}

	if (gid_attr.ndev) {
		work->path[0].rec_type =
			sa_conv_gid_to_pathrec_type(gid_attr.gid_type);
		sa_path_set_ifindex(&work->path[0],
				    gid_attr.ndev->ifindex);
		sa_path_set_ndev(&work->path[0],
				 dev_net(gid_attr.ndev));
		dev_put(gid_attr.ndev);
	} else {
		cm_path_set_rec_type(work->port->cm_dev->ib_device,
				     work->port->port_num,
				     &work->path[0],
				     &req_msg->primary_local_gid);
	}
	if (cm_req_has_alt_path(req_msg))
		work->path[1].rec_type = work->path[0].rec_type;
	cm_format_paths_from_req(req_msg, &work->path[0],
				 &work->path[1]);
	if (cm_id_priv->av.ah_attr.type == RDMA_AH_ATTR_TYPE_ROCE)
		sa_path_set_dmac(&work->path[0],
				 cm_id_priv->av.ah_attr.roce.dmac);
	work->path[0].hop_limit = grh->hop_limit;
	ret = cm_init_av_by_path(&work->path[0], &cm_id_priv->av,
				 cm_id_priv);
	if (ret) {
		int err;

		err = ib_get_cached_gid(work->port->cm_dev->ib_device,
					work->port->port_num, 0,
					&work->path[0].sgid,
					NULL);
		if (err)
			ib_send_cm_rej(cm_id, IB_CM_REJ_INVALID_GID,
				       NULL, 0, NULL, 0);
		else
			ib_send_cm_rej(cm_id, IB_CM_REJ_INVALID_GID,
				       &work->path[0].sgid,
				       sizeof(work->path[0].sgid),
				       NULL, 0);
		goto rejected;
	}
	if (cm_req_has_alt_path(req_msg)) {
		ret = cm_init_av_by_path(&work->path[1], &cm_id_priv->alt_av,
					 cm_id_priv);
		if (ret) {
			ib_send_cm_rej(cm_id, IB_CM_REJ_INVALID_ALT_GID,
				       &work->path[0].sgid,
				       sizeof(work->path[0].sgid), NULL, 0);
			goto rejected;
		}
	}
	cm_id_priv->tid = req_msg->hdr.tid;
	cm_id_priv->timeout_ms = cm_convert_to_ms(
					cm_req_get_local_resp_timeout(req_msg));
	cm_id_priv->max_cm_retries = cm_req_get_max_cm_retries(req_msg);
	cm_id_priv->remote_qpn = cm_req_get_local_qpn(req_msg);
	cm_id_priv->initiator_depth = cm_req_get_resp_res(req_msg);
	cm_id_priv->responder_resources = cm_req_get_init_depth(req_msg);
	cm_id_priv->path_mtu = cm_req_get_path_mtu(req_msg);
	cm_id_priv->pkey = req_msg->pkey;
	cm_id_priv->sq_psn = cm_req_get_starting_psn(req_msg);
	cm_id_priv->retry_count = cm_req_get_retry_count(req_msg);
	cm_id_priv->rnr_retry_count = cm_req_get_rnr_retry_count(req_msg);
	cm_id_priv->qp_type = cm_req_get_qp_type(req_msg);

	cm_format_req_event(work, cm_id_priv, &listen_cm_id_priv->id);
	cm_process_work(cm_id_priv, work);
	cm_deref_id(listen_cm_id_priv);
	return 0;

rejected:
	atomic_dec(&cm_id_priv->refcount);
	cm_deref_id(listen_cm_id_priv);
free_timeinfo:
	kfree(cm_id_priv->timewait_info);
destroy:
	ib_destroy_cm_id(cm_id);
	return ret;
}

static void cm_format_rep(struct cm_rep_msg *rep_msg,
			  struct cm_id_private *cm_id_priv,
			  struct ib_cm_rep_param *param)
{
	cm_format_mad_hdr(&rep_msg->hdr, CM_REP_ATTR_ID, cm_id_priv->tid);
	rep_msg->local_comm_id = cm_id_priv->id.local_id;
	rep_msg->remote_comm_id = cm_id_priv->id.remote_id;
	cm_rep_set_starting_psn(rep_msg, cpu_to_be32(param->starting_psn));
	rep_msg->resp_resources = param->responder_resources;
	cm_rep_set_target_ack_delay(rep_msg,
				    cm_id_priv->av.port->cm_dev->ack_delay);
	cm_rep_set_failover(rep_msg, param->failover_accepted);
	cm_rep_set_rnr_retry_count(rep_msg, param->rnr_retry_count);
	rep_msg->local_ca_guid = cm_id_priv->id.device->node_guid;

	if (cm_id_priv->qp_type != IB_QPT_XRC_TGT) {
		rep_msg->initiator_depth = param->initiator_depth;
		cm_rep_set_flow_ctrl(rep_msg, param->flow_control);
		cm_rep_set_srq(rep_msg, param->srq);
		cm_rep_set_local_qpn(rep_msg, cpu_to_be32(param->qp_num));
	} else {
		cm_rep_set_srq(rep_msg, 1);
		cm_rep_set_local_eecn(rep_msg, cpu_to_be32(param->qp_num));
	}

	if (param->private_data && param->private_data_len)
		memcpy(rep_msg->private_data, param->private_data,
		       param->private_data_len);
}

int ib_send_cm_rep(struct ib_cm_id *cm_id,
		   struct ib_cm_rep_param *param)
{
	struct cm_id_private *cm_id_priv;
	struct ib_mad_send_buf *msg;
	struct cm_rep_msg *rep_msg;
	unsigned long flags;
	int ret;

	if (param->private_data &&
	    param->private_data_len > IB_CM_REP_PRIVATE_DATA_SIZE)
		return -EINVAL;

	cm_id_priv = container_of(cm_id, struct cm_id_private, id);
	spin_lock_irqsave(&cm_id_priv->lock, flags);
	if (cm_id->state != IB_CM_REQ_RCVD &&
	    cm_id->state != IB_CM_MRA_REQ_SENT) {
		pr_debug("%s: local_comm_id %d, cm_id->state: %d\n", __func__,
			 be32_to_cpu(cm_id_priv->id.local_id), cm_id->state);
		ret = -EINVAL;
		goto out;
	}

	ret = cm_alloc_msg(cm_id_priv, &msg);
	if (ret)
		goto out;

	rep_msg = (struct cm_rep_msg *) msg->mad;
	cm_format_rep(rep_msg, cm_id_priv, param);
	msg->timeout_ms = cm_id_priv->timeout_ms;
	msg->context[1] = (void *) (unsigned long) IB_CM_REP_SENT;

	ret = ib_post_send_mad(msg, NULL);
	if (ret) {
		spin_unlock_irqrestore(&cm_id_priv->lock, flags);
		cm_free_msg(msg);
		return ret;
	}

	cm_id->state = IB_CM_REP_SENT;
	cm_id_priv->msg = msg;
	cm_id_priv->initiator_depth = param->initiator_depth;
	cm_id_priv->responder_resources = param->responder_resources;
	cm_id_priv->rq_psn = cm_rep_get_starting_psn(rep_msg);
	cm_id_priv->local_qpn = cpu_to_be32(param->qp_num & 0xFFFFFF);

out:	spin_unlock_irqrestore(&cm_id_priv->lock, flags);
	return ret;
}
EXPORT_SYMBOL(ib_send_cm_rep);

static void cm_format_rtu(struct cm_rtu_msg *rtu_msg,
			  struct cm_id_private *cm_id_priv,
			  const void *private_data,
			  u8 private_data_len)
{
	cm_format_mad_hdr(&rtu_msg->hdr, CM_RTU_ATTR_ID, cm_id_priv->tid);
	rtu_msg->local_comm_id = cm_id_priv->id.local_id;
	rtu_msg->remote_comm_id = cm_id_priv->id.remote_id;

	if (private_data && private_data_len)
		memcpy(rtu_msg->private_data, private_data, private_data_len);
}

int ib_send_cm_rtu(struct ib_cm_id *cm_id,
		   const void *private_data,
		   u8 private_data_len)
{
	struct cm_id_private *cm_id_priv;
	struct ib_mad_send_buf *msg;
	unsigned long flags;
	void *data;
	int ret;

	if (private_data && private_data_len > IB_CM_RTU_PRIVATE_DATA_SIZE)
		return -EINVAL;

	data = cm_copy_private_data(private_data, private_data_len);
	if (IS_ERR(data))
		return PTR_ERR(data);

	cm_id_priv = container_of(cm_id, struct cm_id_private, id);
	spin_lock_irqsave(&cm_id_priv->lock, flags);
	if (cm_id->state != IB_CM_REP_RCVD &&
	    cm_id->state != IB_CM_MRA_REP_SENT) {
		pr_debug("%s: local_id %d, cm_id->state %d\n", __func__,
			 be32_to_cpu(cm_id->local_id), cm_id->state);
		ret = -EINVAL;
		goto error;
	}

	ret = cm_alloc_msg(cm_id_priv, &msg);
	if (ret)
		goto error;

	cm_format_rtu((struct cm_rtu_msg *) msg->mad, cm_id_priv,
		      private_data, private_data_len);

	ret = ib_post_send_mad(msg, NULL);
	if (ret) {
		spin_unlock_irqrestore(&cm_id_priv->lock, flags);
		cm_free_msg(msg);
		kfree(data);
		return ret;
	}

	cm_id->state = IB_CM_ESTABLISHED;
	cm_set_private_data(cm_id_priv, data, private_data_len);
	spin_unlock_irqrestore(&cm_id_priv->lock, flags);
	return 0;

error:	spin_unlock_irqrestore(&cm_id_priv->lock, flags);
	kfree(data);
	return ret;
}
EXPORT_SYMBOL(ib_send_cm_rtu);

static void cm_format_rep_event(struct cm_work *work, enum ib_qp_type qp_type)
{
	struct cm_rep_msg *rep_msg;
	struct ib_cm_rep_event_param *param;

	rep_msg = (struct cm_rep_msg *)work->mad_recv_wc->recv_buf.mad;
	param = &work->cm_event.param.rep_rcvd;
	param->remote_ca_guid = rep_msg->local_ca_guid;
	param->remote_qkey = be32_to_cpu(rep_msg->local_qkey);
	param->remote_qpn = be32_to_cpu(cm_rep_get_qpn(rep_msg, qp_type));
	param->starting_psn = be32_to_cpu(cm_rep_get_starting_psn(rep_msg));
	param->responder_resources = rep_msg->initiator_depth;
	param->initiator_depth = rep_msg->resp_resources;
	param->target_ack_delay = cm_rep_get_target_ack_delay(rep_msg);
	param->failover_accepted = cm_rep_get_failover(rep_msg);
	param->flow_control = cm_rep_get_flow_ctrl(rep_msg);
	param->rnr_retry_count = cm_rep_get_rnr_retry_count(rep_msg);
	param->srq = cm_rep_get_srq(rep_msg);
	work->cm_event.private_data = &rep_msg->private_data;
}

static void cm_dup_rep_handler(struct cm_work *work)
{
	struct cm_id_private *cm_id_priv;
	struct cm_rep_msg *rep_msg;
	struct ib_mad_send_buf *msg = NULL;
	int ret;

	rep_msg = (struct cm_rep_msg *) work->mad_recv_wc->recv_buf.mad;
	cm_id_priv = cm_acquire_id(rep_msg->remote_comm_id,
				   rep_msg->local_comm_id);
	if (!cm_id_priv)
		return;

	atomic_long_inc(&work->port->counter_group[CM_RECV_DUPLICATES].
			counter[CM_REP_COUNTER]);
	ret = cm_alloc_response_msg(work->port, work->mad_recv_wc, &msg);
	if (ret)
		goto deref;

	spin_lock_irq(&cm_id_priv->lock);
	if (cm_id_priv->id.state == IB_CM_ESTABLISHED)
		cm_format_rtu((struct cm_rtu_msg *) msg->mad, cm_id_priv,
			      cm_id_priv->private_data,
			      cm_id_priv->private_data_len);
	else if (cm_id_priv->id.state == IB_CM_MRA_REP_SENT)
		cm_format_mra((struct cm_mra_msg *) msg->mad, cm_id_priv,
			      CM_MSG_RESPONSE_REP, cm_id_priv->service_timeout,
			      cm_id_priv->private_data,
			      cm_id_priv->private_data_len);
	else
		goto unlock;
	spin_unlock_irq(&cm_id_priv->lock);

	ret = ib_post_send_mad(msg, NULL);
	if (ret)
		goto free;
	goto deref;

unlock:	spin_unlock_irq(&cm_id_priv->lock);
free:	cm_free_msg(msg);
deref:	cm_deref_id(cm_id_priv);
}

static int cm_rep_handler(struct cm_work *work)
{
	struct cm_id_private *cm_id_priv;
	struct cm_rep_msg *rep_msg;
	int ret;
	struct cm_id_private *cur_cm_id_priv;
	struct ib_cm_id *cm_id;
	struct cm_timewait_info *timewait_info;

	rep_msg = (struct cm_rep_msg *)work->mad_recv_wc->recv_buf.mad;
	cm_id_priv = cm_acquire_id(rep_msg->remote_comm_id, 0);
	if (!cm_id_priv) {
		cm_dup_rep_handler(work);
		pr_debug("%s: remote_comm_id %d, no cm_id_priv\n", __func__,
			 be32_to_cpu(rep_msg->remote_comm_id));
		return -EINVAL;
	}

	cm_format_rep_event(work, cm_id_priv->qp_type);

	spin_lock_irq(&cm_id_priv->lock);
	switch (cm_id_priv->id.state) {
	case IB_CM_REQ_SENT:
	case IB_CM_MRA_REQ_RCVD:
		break;
	default:
		spin_unlock_irq(&cm_id_priv->lock);
		ret = -EINVAL;
		pr_debug("%s: cm_id_priv->id.state: %d, local_comm_id %d, remote_comm_id %d\n",
			 __func__, cm_id_priv->id.state,
			 be32_to_cpu(rep_msg->local_comm_id),
			 be32_to_cpu(rep_msg->remote_comm_id));
		goto error;
	}

	cm_id_priv->timewait_info->work.remote_id = rep_msg->local_comm_id;
	cm_id_priv->timewait_info->remote_ca_guid = rep_msg->local_ca_guid;
	cm_id_priv->timewait_info->remote_qpn = cm_rep_get_qpn(rep_msg, cm_id_priv->qp_type);

	spin_lock(&cm.lock);
	/* Check for duplicate REP. */
	if (cm_insert_remote_id(cm_id_priv->timewait_info)) {
		spin_unlock(&cm.lock);
		spin_unlock_irq(&cm_id_priv->lock);
		ret = -EINVAL;
		pr_debug("%s: Failed to insert remote id %d\n", __func__,
			 be32_to_cpu(rep_msg->remote_comm_id));
		goto error;
	}
	/* Check for a stale connection. */
	timewait_info = cm_insert_remote_qpn(cm_id_priv->timewait_info);
	if (timewait_info) {
		rb_erase(&cm_id_priv->timewait_info->remote_id_node,
			 &cm.remote_id_table);
		cm_id_priv->timewait_info->inserted_remote_id = 0;
		cur_cm_id_priv = cm_get_id(timewait_info->work.local_id,
					   timewait_info->work.remote_id);

		spin_unlock(&cm.lock);
		spin_unlock_irq(&cm_id_priv->lock);
		cm_issue_rej(work->port, work->mad_recv_wc,
			     IB_CM_REJ_STALE_CONN, CM_MSG_RESPONSE_REP,
			     NULL, 0);
		ret = -EINVAL;
		pr_debug("%s: Stale connection. local_comm_id %d, remote_comm_id %d\n",
			 __func__, be32_to_cpu(rep_msg->local_comm_id),
			 be32_to_cpu(rep_msg->remote_comm_id));

		if (cur_cm_id_priv) {
			cm_id = &cur_cm_id_priv->id;
			ib_send_cm_dreq(cm_id, NULL, 0);
			cm_deref_id(cur_cm_id_priv);
		}

		goto error;
	}
	spin_unlock(&cm.lock);

	cm_id_priv->id.state = IB_CM_REP_RCVD;
	cm_id_priv->id.remote_id = rep_msg->local_comm_id;
	cm_id_priv->remote_qpn = cm_rep_get_qpn(rep_msg, cm_id_priv->qp_type);
	cm_id_priv->initiator_depth = rep_msg->resp_resources;
	cm_id_priv->responder_resources = rep_msg->initiator_depth;
	cm_id_priv->sq_psn = cm_rep_get_starting_psn(rep_msg);
	cm_id_priv->rnr_retry_count = cm_rep_get_rnr_retry_count(rep_msg);
	cm_id_priv->target_ack_delay = cm_rep_get_target_ack_delay(rep_msg);
	cm_id_priv->av.timeout =
			cm_ack_timeout(cm_id_priv->target_ack_delay,
				       cm_id_priv->av.timeout - 1);
	cm_id_priv->alt_av.timeout =
			cm_ack_timeout(cm_id_priv->target_ack_delay,
				       cm_id_priv->alt_av.timeout - 1);

	/* todo: handle peer_to_peer */

	ib_cancel_mad(cm_id_priv->av.port->mad_agent, cm_id_priv->msg);
	ret = atomic_inc_and_test(&cm_id_priv->work_count);
	if (!ret)
		list_add_tail(&work->list, &cm_id_priv->work_list);
	spin_unlock_irq(&cm_id_priv->lock);

	if (ret)
		cm_process_work(cm_id_priv, work);
	else
		cm_deref_id(cm_id_priv);
	return 0;

error:
	cm_deref_id(cm_id_priv);
	return ret;
}

static int cm_establish_handler(struct cm_work *work)
{
	struct cm_id_private *cm_id_priv;
	int ret;

	/* See comment in cm_establish about lookup. */
	cm_id_priv = cm_acquire_id(work->local_id, work->remote_id);
	if (!cm_id_priv)
		return -EINVAL;

	spin_lock_irq(&cm_id_priv->lock);
	if (cm_id_priv->id.state != IB_CM_ESTABLISHED) {
		spin_unlock_irq(&cm_id_priv->lock);
		goto out;
	}

	ib_cancel_mad(cm_id_priv->av.port->mad_agent, cm_id_priv->msg);
	ret = atomic_inc_and_test(&cm_id_priv->work_count);
	if (!ret)
		list_add_tail(&work->list, &cm_id_priv->work_list);
	spin_unlock_irq(&cm_id_priv->lock);

	if (ret)
		cm_process_work(cm_id_priv, work);
	else
		cm_deref_id(cm_id_priv);
	return 0;
out:
	cm_deref_id(cm_id_priv);
	return -EINVAL;
}

static int cm_rtu_handler(struct cm_work *work)
{
	struct cm_id_private *cm_id_priv;
	struct cm_rtu_msg *rtu_msg;
	int ret;

	rtu_msg = (struct cm_rtu_msg *)work->mad_recv_wc->recv_buf.mad;
	cm_id_priv = cm_acquire_id(rtu_msg->remote_comm_id,
				   rtu_msg->local_comm_id);
	if (!cm_id_priv)
		return -EINVAL;

	work->cm_event.private_data = &rtu_msg->private_data;

	spin_lock_irq(&cm_id_priv->lock);
	if (cm_id_priv->id.state != IB_CM_REP_SENT &&
	    cm_id_priv->id.state != IB_CM_MRA_REP_RCVD) {
		spin_unlock_irq(&cm_id_priv->lock);
		atomic_long_inc(&work->port->counter_group[CM_RECV_DUPLICATES].
				counter[CM_RTU_COUNTER]);
		goto out;
	}
	cm_id_priv->id.state = IB_CM_ESTABLISHED;

	ib_cancel_mad(cm_id_priv->av.port->mad_agent, cm_id_priv->msg);
	ret = atomic_inc_and_test(&cm_id_priv->work_count);
	if (!ret)
		list_add_tail(&work->list, &cm_id_priv->work_list);
	spin_unlock_irq(&cm_id_priv->lock);

	if (ret)
		cm_process_work(cm_id_priv, work);
	else
		cm_deref_id(cm_id_priv);
	return 0;
out:
	cm_deref_id(cm_id_priv);
	return -EINVAL;
}

static void cm_format_dreq(struct cm_dreq_msg *dreq_msg,
			  struct cm_id_private *cm_id_priv,
			  const void *private_data,
			  u8 private_data_len)
{
	cm_format_mad_hdr(&dreq_msg->hdr, CM_DREQ_ATTR_ID,
			  cm_form_tid(cm_id_priv, CM_MSG_SEQUENCE_DREQ));
	dreq_msg->local_comm_id = cm_id_priv->id.local_id;
	dreq_msg->remote_comm_id = cm_id_priv->id.remote_id;
	cm_dreq_set_remote_qpn(dreq_msg, cm_id_priv->remote_qpn);

	if (private_data && private_data_len)
		memcpy(dreq_msg->private_data, private_data, private_data_len);
}

int ib_send_cm_dreq(struct ib_cm_id *cm_id,
		    const void *private_data,
		    u8 private_data_len)
{
	struct cm_id_private *cm_id_priv;
	struct ib_mad_send_buf *msg;
	unsigned long flags;
	int ret;

	if (private_data && private_data_len > IB_CM_DREQ_PRIVATE_DATA_SIZE)
		return -EINVAL;

	cm_id_priv = container_of(cm_id, struct cm_id_private, id);
	spin_lock_irqsave(&cm_id_priv->lock, flags);
	if (cm_id->state != IB_CM_ESTABLISHED) {
		pr_debug("%s: local_id %d, cm_id->state: %d\n", __func__,
			 be32_to_cpu(cm_id->local_id), cm_id->state);
		ret = -EINVAL;
		goto out;
	}

	if (cm_id->lap_state == IB_CM_LAP_SENT ||
	    cm_id->lap_state == IB_CM_MRA_LAP_RCVD)
		ib_cancel_mad(cm_id_priv->av.port->mad_agent, cm_id_priv->msg);

	ret = cm_alloc_msg(cm_id_priv, &msg);
	if (ret) {
		cm_enter_timewait(cm_id_priv);
		goto out;
	}

	cm_format_dreq((struct cm_dreq_msg *) msg->mad, cm_id_priv,
		       private_data, private_data_len);
	msg->timeout_ms = cm_id_priv->timeout_ms;
	msg->context[1] = (void *) (unsigned long) IB_CM_DREQ_SENT;

	ret = ib_post_send_mad(msg, NULL);
	if (ret) {
		cm_enter_timewait(cm_id_priv);
		spin_unlock_irqrestore(&cm_id_priv->lock, flags);
		cm_free_msg(msg);
		return ret;
	}

	cm_id->state = IB_CM_DREQ_SENT;
	cm_id_priv->msg = msg;
out:	spin_unlock_irqrestore(&cm_id_priv->lock, flags);
	return ret;
}
EXPORT_SYMBOL(ib_send_cm_dreq);

static void cm_format_drep(struct cm_drep_msg *drep_msg,
			  struct cm_id_private *cm_id_priv,
			  const void *private_data,
			  u8 private_data_len)
{
	cm_format_mad_hdr(&drep_msg->hdr, CM_DREP_ATTR_ID, cm_id_priv->tid);
	drep_msg->local_comm_id = cm_id_priv->id.local_id;
	drep_msg->remote_comm_id = cm_id_priv->id.remote_id;

	if (private_data && private_data_len)
		memcpy(drep_msg->private_data, private_data, private_data_len);
}

int ib_send_cm_drep(struct ib_cm_id *cm_id,
		    const void *private_data,
		    u8 private_data_len)
{
	struct cm_id_private *cm_id_priv;
	struct ib_mad_send_buf *msg;
	unsigned long flags;
	void *data;
	int ret;

	if (private_data && private_data_len > IB_CM_DREP_PRIVATE_DATA_SIZE)
		return -EINVAL;

	data = cm_copy_private_data(private_data, private_data_len);
	if (IS_ERR(data))
		return PTR_ERR(data);

	cm_id_priv = container_of(cm_id, struct cm_id_private, id);
	spin_lock_irqsave(&cm_id_priv->lock, flags);
	if (cm_id->state != IB_CM_DREQ_RCVD) {
		spin_unlock_irqrestore(&cm_id_priv->lock, flags);
		kfree(data);
		pr_debug("%s: local_id %d, cm_idcm_id->state(%d) != IB_CM_DREQ_RCVD\n",
			 __func__, be32_to_cpu(cm_id->local_id), cm_id->state);
		return -EINVAL;
	}

	cm_set_private_data(cm_id_priv, data, private_data_len);
	cm_enter_timewait(cm_id_priv);

	ret = cm_alloc_msg(cm_id_priv, &msg);
	if (ret)
		goto out;

	cm_format_drep((struct cm_drep_msg *) msg->mad, cm_id_priv,
		       private_data, private_data_len);

	ret = ib_post_send_mad(msg, NULL);
	if (ret) {
		spin_unlock_irqrestore(&cm_id_priv->lock, flags);
		cm_free_msg(msg);
		return ret;
	}

out:	spin_unlock_irqrestore(&cm_id_priv->lock, flags);
	return ret;
}
EXPORT_SYMBOL(ib_send_cm_drep);

static int cm_issue_drep(struct cm_port *port,
			 struct ib_mad_recv_wc *mad_recv_wc)
{
	struct ib_mad_send_buf *msg = NULL;
	struct cm_dreq_msg *dreq_msg;
	struct cm_drep_msg *drep_msg;
	int ret;

	ret = cm_alloc_response_msg(port, mad_recv_wc, &msg);
	if (ret)
		return ret;

	dreq_msg = (struct cm_dreq_msg *) mad_recv_wc->recv_buf.mad;
	drep_msg = (struct cm_drep_msg *) msg->mad;

	cm_format_mad_hdr(&drep_msg->hdr, CM_DREP_ATTR_ID, dreq_msg->hdr.tid);
	drep_msg->remote_comm_id = dreq_msg->local_comm_id;
	drep_msg->local_comm_id = dreq_msg->remote_comm_id;

	ret = ib_post_send_mad(msg, NULL);
	if (ret)
		cm_free_msg(msg);

	return ret;
}

static int cm_dreq_handler(struct cm_work *work)
{
	struct cm_id_private *cm_id_priv;
	struct cm_dreq_msg *dreq_msg;
	struct ib_mad_send_buf *msg = NULL;
	int ret;

	dreq_msg = (struct cm_dreq_msg *)work->mad_recv_wc->recv_buf.mad;
	cm_id_priv = cm_acquire_id(dreq_msg->remote_comm_id,
				   dreq_msg->local_comm_id);
	if (!cm_id_priv) {
		atomic_long_inc(&work->port->counter_group[CM_RECV_DUPLICATES].
				counter[CM_DREQ_COUNTER]);
		cm_issue_drep(work->port, work->mad_recv_wc);
		pr_debug("%s: no cm_id_priv, local_comm_id %d, remote_comm_id %d\n",
			 __func__, be32_to_cpu(dreq_msg->local_comm_id),
			 be32_to_cpu(dreq_msg->remote_comm_id));
		return -EINVAL;
	}

	work->cm_event.private_data = &dreq_msg->private_data;

	spin_lock_irq(&cm_id_priv->lock);
	if (cm_id_priv->local_qpn != cm_dreq_get_remote_qpn(dreq_msg))
		goto unlock;

	switch (cm_id_priv->id.state) {
	case IB_CM_REP_SENT:
	case IB_CM_DREQ_SENT:
		ib_cancel_mad(cm_id_priv->av.port->mad_agent, cm_id_priv->msg);
		break;
	case IB_CM_ESTABLISHED:
		if (cm_id_priv->id.lap_state == IB_CM_LAP_SENT ||
		    cm_id_priv->id.lap_state == IB_CM_MRA_LAP_RCVD)
			ib_cancel_mad(cm_id_priv->av.port->mad_agent, cm_id_priv->msg);
		break;
	case IB_CM_MRA_REP_RCVD:
		break;
	case IB_CM_TIMEWAIT:
		atomic_long_inc(&work->port->counter_group[CM_RECV_DUPLICATES].
				counter[CM_DREQ_COUNTER]);
		msg = cm_alloc_response_msg_no_ah(work->port, work->mad_recv_wc);
		if (IS_ERR(msg))
			goto unlock;

		cm_format_drep((struct cm_drep_msg *) msg->mad, cm_id_priv,
			       cm_id_priv->private_data,
			       cm_id_priv->private_data_len);
		spin_unlock_irq(&cm_id_priv->lock);

		if (cm_create_response_msg_ah(work->port, work->mad_recv_wc, msg) ||
		    ib_post_send_mad(msg, NULL))
			cm_free_msg(msg);
		goto deref;
	case IB_CM_DREQ_RCVD:
		atomic_long_inc(&work->port->counter_group[CM_RECV_DUPLICATES].
				counter[CM_DREQ_COUNTER]);
		goto unlock;
	default:
		pr_debug("%s: local_id %d, cm_id_priv->id.state: %d\n",
			 __func__, be32_to_cpu(cm_id_priv->id.local_id),
			 cm_id_priv->id.state);
		goto unlock;
	}
	cm_id_priv->id.state = IB_CM_DREQ_RCVD;
	cm_id_priv->tid = dreq_msg->hdr.tid;
	ret = atomic_inc_and_test(&cm_id_priv->work_count);
	if (!ret)
		list_add_tail(&work->list, &cm_id_priv->work_list);
	spin_unlock_irq(&cm_id_priv->lock);

	if (ret)
		cm_process_work(cm_id_priv, work);
	else
		cm_deref_id(cm_id_priv);
	return 0;

unlock:	spin_unlock_irq(&cm_id_priv->lock);
deref:	cm_deref_id(cm_id_priv);
	return -EINVAL;
}

static int cm_drep_handler(struct cm_work *work)
{
	struct cm_id_private *cm_id_priv;
	struct cm_drep_msg *drep_msg;
	int ret;

	drep_msg = (struct cm_drep_msg *)work->mad_recv_wc->recv_buf.mad;
	cm_id_priv = cm_acquire_id(drep_msg->remote_comm_id,
				   drep_msg->local_comm_id);
	if (!cm_id_priv)
		return -EINVAL;

	work->cm_event.private_data = &drep_msg->private_data;

	spin_lock_irq(&cm_id_priv->lock);
	if (cm_id_priv->id.state != IB_CM_DREQ_SENT &&
	    cm_id_priv->id.state != IB_CM_DREQ_RCVD) {
		spin_unlock_irq(&cm_id_priv->lock);
		goto out;
	}
	cm_enter_timewait(cm_id_priv);

	ib_cancel_mad(cm_id_priv->av.port->mad_agent, cm_id_priv->msg);
	ret = atomic_inc_and_test(&cm_id_priv->work_count);
	if (!ret)
		list_add_tail(&work->list, &cm_id_priv->work_list);
	spin_unlock_irq(&cm_id_priv->lock);

	if (ret)
		cm_process_work(cm_id_priv, work);
	else
		cm_deref_id(cm_id_priv);
	return 0;
out:
	cm_deref_id(cm_id_priv);
	return -EINVAL;
}

int ib_send_cm_rej(struct ib_cm_id *cm_id,
		   enum ib_cm_rej_reason reason,
		   void *ari,
		   u8 ari_length,
		   const void *private_data,
		   u8 private_data_len)
{
	struct cm_id_private *cm_id_priv;
	struct ib_mad_send_buf *msg;
	unsigned long flags;
	int ret;

	if ((private_data && private_data_len > IB_CM_REJ_PRIVATE_DATA_SIZE) ||
	    (ari && ari_length > IB_CM_REJ_ARI_LENGTH))
		return -EINVAL;

	cm_id_priv = container_of(cm_id, struct cm_id_private, id);

	spin_lock_irqsave(&cm_id_priv->lock, flags);
	switch (cm_id->state) {
	case IB_CM_REQ_SENT:
	case IB_CM_MRA_REQ_RCVD:
	case IB_CM_REQ_RCVD:
	case IB_CM_MRA_REQ_SENT:
	case IB_CM_REP_RCVD:
	case IB_CM_MRA_REP_SENT:
		ret = cm_alloc_msg(cm_id_priv, &msg);
		if (!ret)
			cm_format_rej((struct cm_rej_msg *) msg->mad,
				      cm_id_priv, reason, ari, ari_length,
				      private_data, private_data_len);

		cm_reset_to_idle(cm_id_priv);
		break;
	case IB_CM_REP_SENT:
	case IB_CM_MRA_REP_RCVD:
		ret = cm_alloc_msg(cm_id_priv, &msg);
		if (!ret)
			cm_format_rej((struct cm_rej_msg *) msg->mad,
				      cm_id_priv, reason, ari, ari_length,
				      private_data, private_data_len);

		cm_enter_timewait(cm_id_priv);
		break;
	default:
		pr_debug("%s: local_id %d, cm_id->state: %d\n", __func__,
			 be32_to_cpu(cm_id_priv->id.local_id), cm_id->state);
		ret = -EINVAL;
		goto out;
	}

	if (ret)
		goto out;

	ret = ib_post_send_mad(msg, NULL);
	if (ret)
		cm_free_msg(msg);

out:	spin_unlock_irqrestore(&cm_id_priv->lock, flags);
	return ret;
}
EXPORT_SYMBOL(ib_send_cm_rej);

static void cm_format_rej_event(struct cm_work *work)
{
	struct cm_rej_msg *rej_msg;
	struct ib_cm_rej_event_param *param;

	rej_msg = (struct cm_rej_msg *)work->mad_recv_wc->recv_buf.mad;
	param = &work->cm_event.param.rej_rcvd;
	param->ari = rej_msg->ari;
	param->ari_length = cm_rej_get_reject_info_len(rej_msg);
	param->reason = __be16_to_cpu(rej_msg->reason);
	work->cm_event.private_data = &rej_msg->private_data;
}

static struct cm_id_private * cm_acquire_rejected_id(struct cm_rej_msg *rej_msg)
{
	struct cm_timewait_info *timewait_info;
	struct cm_id_private *cm_id_priv;
	__be32 remote_id;

	remote_id = rej_msg->local_comm_id;

	if (__be16_to_cpu(rej_msg->reason) == IB_CM_REJ_TIMEOUT) {
		spin_lock_irq(&cm.lock);
		timewait_info = cm_find_remote_id( *((__be64 *) rej_msg->ari),
						  remote_id);
		if (!timewait_info) {
			spin_unlock_irq(&cm.lock);
			return NULL;
		}
		cm_id_priv = idr_find(&cm.local_id_table, (__force int)
				      (timewait_info->work.local_id ^
				       cm.random_id_operand));
		if (cm_id_priv) {
			if (cm_id_priv->id.remote_id == remote_id)
				atomic_inc(&cm_id_priv->refcount);
			else
				cm_id_priv = NULL;
		}
		spin_unlock_irq(&cm.lock);
	} else if (cm_rej_get_msg_rejected(rej_msg) == CM_MSG_RESPONSE_REQ)
		cm_id_priv = cm_acquire_id(rej_msg->remote_comm_id, 0);
	else
		cm_id_priv = cm_acquire_id(rej_msg->remote_comm_id, remote_id);

	return cm_id_priv;
}

static int cm_rej_handler(struct cm_work *work)
{
	struct cm_id_private *cm_id_priv;
	struct cm_rej_msg *rej_msg;
	int ret;

	rej_msg = (struct cm_rej_msg *)work->mad_recv_wc->recv_buf.mad;
	cm_id_priv = cm_acquire_rejected_id(rej_msg);
	if (!cm_id_priv)
		return -EINVAL;

	cm_format_rej_event(work);

	spin_lock_irq(&cm_id_priv->lock);
	switch (cm_id_priv->id.state) {
	case IB_CM_REQ_SENT:
	case IB_CM_MRA_REQ_RCVD:
	case IB_CM_REP_SENT:
	case IB_CM_MRA_REP_RCVD:
		ib_cancel_mad(cm_id_priv->av.port->mad_agent, cm_id_priv->msg);
		/* fall through */
	case IB_CM_REQ_RCVD:
	case IB_CM_MRA_REQ_SENT:
		if (__be16_to_cpu(rej_msg->reason) == IB_CM_REJ_STALE_CONN)
			cm_enter_timewait(cm_id_priv);
		else
			cm_reset_to_idle(cm_id_priv);
		break;
	case IB_CM_DREQ_SENT:
		ib_cancel_mad(cm_id_priv->av.port->mad_agent, cm_id_priv->msg);
		/* fall through */
	case IB_CM_REP_RCVD:
	case IB_CM_MRA_REP_SENT:
		cm_enter_timewait(cm_id_priv);
		break;
	case IB_CM_ESTABLISHED:
		if (cm_id_priv->id.lap_state == IB_CM_LAP_UNINIT ||
		    cm_id_priv->id.lap_state == IB_CM_LAP_SENT) {
			if (cm_id_priv->id.lap_state == IB_CM_LAP_SENT)
				ib_cancel_mad(cm_id_priv->av.port->mad_agent,
					      cm_id_priv->msg);
			cm_enter_timewait(cm_id_priv);
			break;
		}
		/* fall through */
	default:
		spin_unlock_irq(&cm_id_priv->lock);
		pr_debug("%s: local_id %d, cm_id_priv->id.state: %d\n",
			 __func__, be32_to_cpu(cm_id_priv->id.local_id),
			 cm_id_priv->id.state);
		ret = -EINVAL;
		goto out;
	}

	ret = atomic_inc_and_test(&cm_id_priv->work_count);
	if (!ret)
		list_add_tail(&work->list, &cm_id_priv->work_list);
	spin_unlock_irq(&cm_id_priv->lock);

	if (ret)
		cm_process_work(cm_id_priv, work);
	else
		cm_deref_id(cm_id_priv);
	return 0;
out:
	cm_deref_id(cm_id_priv);
	return -EINVAL;
}

int ib_send_cm_mra(struct ib_cm_id *cm_id,
		   u8 service_timeout,
		   const void *private_data,
		   u8 private_data_len)
{
	struct cm_id_private *cm_id_priv;
	struct ib_mad_send_buf *msg;
	enum ib_cm_state cm_state;
	enum ib_cm_lap_state lap_state;
	enum cm_msg_response msg_response;
	void *data;
	unsigned long flags;
	int ret;

	if (private_data && private_data_len > IB_CM_MRA_PRIVATE_DATA_SIZE)
		return -EINVAL;

	data = cm_copy_private_data(private_data, private_data_len);
	if (IS_ERR(data))
		return PTR_ERR(data);

	cm_id_priv = container_of(cm_id, struct cm_id_private, id);

	spin_lock_irqsave(&cm_id_priv->lock, flags);
	switch(cm_id_priv->id.state) {
	case IB_CM_REQ_RCVD:
		cm_state = IB_CM_MRA_REQ_SENT;
		lap_state = cm_id->lap_state;
		msg_response = CM_MSG_RESPONSE_REQ;
		break;
	case IB_CM_REP_RCVD:
		cm_state = IB_CM_MRA_REP_SENT;
		lap_state = cm_id->lap_state;
		msg_response = CM_MSG_RESPONSE_REP;
		break;
	case IB_CM_ESTABLISHED:
		if (cm_id->lap_state == IB_CM_LAP_RCVD) {
			cm_state = cm_id->state;
			lap_state = IB_CM_MRA_LAP_SENT;
			msg_response = CM_MSG_RESPONSE_OTHER;
			break;
		}
		/* fall through */
	default:
		pr_debug("%s: local_id %d, cm_id_priv->id.state: %d\n",
			 __func__, be32_to_cpu(cm_id_priv->id.local_id),
			 cm_id_priv->id.state);
		ret = -EINVAL;
		goto error1;
	}

	if (!(service_timeout & IB_CM_MRA_FLAG_DELAY)) {
		ret = cm_alloc_msg(cm_id_priv, &msg);
		if (ret)
			goto error1;

		cm_format_mra((struct cm_mra_msg *) msg->mad, cm_id_priv,
			      msg_response, service_timeout,
			      private_data, private_data_len);
		ret = ib_post_send_mad(msg, NULL);
		if (ret)
			goto error2;
	}

	cm_id->state = cm_state;
	cm_id->lap_state = lap_state;
	cm_id_priv->service_timeout = service_timeout;
	cm_set_private_data(cm_id_priv, data, private_data_len);
	spin_unlock_irqrestore(&cm_id_priv->lock, flags);
	return 0;

error1:	spin_unlock_irqrestore(&cm_id_priv->lock, flags);
	kfree(data);
	return ret;

error2:	spin_unlock_irqrestore(&cm_id_priv->lock, flags);
	kfree(data);
	cm_free_msg(msg);
	return ret;
}
EXPORT_SYMBOL(ib_send_cm_mra);

static struct cm_id_private * cm_acquire_mraed_id(struct cm_mra_msg *mra_msg)
{
	switch (cm_mra_get_msg_mraed(mra_msg)) {
	case CM_MSG_RESPONSE_REQ:
		return cm_acquire_id(mra_msg->remote_comm_id, 0);
	case CM_MSG_RESPONSE_REP:
	case CM_MSG_RESPONSE_OTHER:
		return cm_acquire_id(mra_msg->remote_comm_id,
				     mra_msg->local_comm_id);
	default:
		return NULL;
	}
}

static int cm_mra_handler(struct cm_work *work)
{
	struct cm_id_private *cm_id_priv;
	struct cm_mra_msg *mra_msg;
	int timeout, ret;

	mra_msg = (struct cm_mra_msg *)work->mad_recv_wc->recv_buf.mad;
	cm_id_priv = cm_acquire_mraed_id(mra_msg);
	if (!cm_id_priv)
		return -EINVAL;

	work->cm_event.private_data = &mra_msg->private_data;
	work->cm_event.param.mra_rcvd.service_timeout =
					cm_mra_get_service_timeout(mra_msg);
	timeout = cm_convert_to_ms(cm_mra_get_service_timeout(mra_msg)) +
		  cm_convert_to_ms(cm_id_priv->av.timeout);

	spin_lock_irq(&cm_id_priv->lock);
	switch (cm_id_priv->id.state) {
	case IB_CM_REQ_SENT:
		if (cm_mra_get_msg_mraed(mra_msg) != CM_MSG_RESPONSE_REQ ||
		    ib_modify_mad(cm_id_priv->av.port->mad_agent,
				  cm_id_priv->msg, timeout))
			goto out;
		cm_id_priv->id.state = IB_CM_MRA_REQ_RCVD;
		break;
	case IB_CM_REP_SENT:
		if (cm_mra_get_msg_mraed(mra_msg) != CM_MSG_RESPONSE_REP ||
		    ib_modify_mad(cm_id_priv->av.port->mad_agent,
				  cm_id_priv->msg, timeout))
			goto out;
		cm_id_priv->id.state = IB_CM_MRA_REP_RCVD;
		break;
	case IB_CM_ESTABLISHED:
		if (cm_mra_get_msg_mraed(mra_msg) != CM_MSG_RESPONSE_OTHER ||
		    cm_id_priv->id.lap_state != IB_CM_LAP_SENT ||
		    ib_modify_mad(cm_id_priv->av.port->mad_agent,
				  cm_id_priv->msg, timeout)) {
			if (cm_id_priv->id.lap_state == IB_CM_MRA_LAP_RCVD)
				atomic_long_inc(&work->port->
						counter_group[CM_RECV_DUPLICATES].
						counter[CM_MRA_COUNTER]);
			goto out;
		}
		cm_id_priv->id.lap_state = IB_CM_MRA_LAP_RCVD;
		break;
	case IB_CM_MRA_REQ_RCVD:
	case IB_CM_MRA_REP_RCVD:
		atomic_long_inc(&work->port->counter_group[CM_RECV_DUPLICATES].
				counter[CM_MRA_COUNTER]);
		/* fall through */
	default:
		pr_debug("%s local_id %d, cm_id_priv->id.state: %d\n",
			 __func__, be32_to_cpu(cm_id_priv->id.local_id),
			 cm_id_priv->id.state);
		goto out;
	}

	cm_id_priv->msg->context[1] = (void *) (unsigned long)
				      cm_id_priv->id.state;
	ret = atomic_inc_and_test(&cm_id_priv->work_count);
	if (!ret)
		list_add_tail(&work->list, &cm_id_priv->work_list);
	spin_unlock_irq(&cm_id_priv->lock);

	if (ret)
		cm_process_work(cm_id_priv, work);
	else
		cm_deref_id(cm_id_priv);
	return 0;
out:
	spin_unlock_irq(&cm_id_priv->lock);
	cm_deref_id(cm_id_priv);
	return -EINVAL;
}

static void cm_format_lap(struct cm_lap_msg *lap_msg,
			  struct cm_id_private *cm_id_priv,
			  struct sa_path_rec *alternate_path,
			  const void *private_data,
			  u8 private_data_len)
{
	bool alt_ext = false;

	if (alternate_path->rec_type == SA_PATH_REC_TYPE_OPA)
		alt_ext = opa_is_extended_lid(alternate_path->opa.dlid,
					      alternate_path->opa.slid);
	cm_format_mad_hdr(&lap_msg->hdr, CM_LAP_ATTR_ID,
			  cm_form_tid(cm_id_priv, CM_MSG_SEQUENCE_LAP));
	lap_msg->local_comm_id = cm_id_priv->id.local_id;
	lap_msg->remote_comm_id = cm_id_priv->id.remote_id;
	cm_lap_set_remote_qpn(lap_msg, cm_id_priv->remote_qpn);
	/* todo: need remote CM response timeout */
	cm_lap_set_remote_resp_timeout(lap_msg, 0x1F);
	lap_msg->alt_local_lid =
		htons(ntohl(sa_path_get_slid(alternate_path)));
	lap_msg->alt_remote_lid =
		htons(ntohl(sa_path_get_dlid(alternate_path)));
	lap_msg->alt_local_gid = alternate_path->sgid;
	lap_msg->alt_remote_gid = alternate_path->dgid;
	if (alt_ext) {
		lap_msg->alt_local_gid.global.interface_id
			= OPA_MAKE_ID(be32_to_cpu(alternate_path->opa.slid));
		lap_msg->alt_remote_gid.global.interface_id
			= OPA_MAKE_ID(be32_to_cpu(alternate_path->opa.dlid));
	}
	cm_lap_set_flow_label(lap_msg, alternate_path->flow_label);
	cm_lap_set_traffic_class(lap_msg, alternate_path->traffic_class);
	lap_msg->alt_hop_limit = alternate_path->hop_limit;
	cm_lap_set_packet_rate(lap_msg, alternate_path->rate);
	cm_lap_set_sl(lap_msg, alternate_path->sl);
	cm_lap_set_subnet_local(lap_msg, 1); /* local only... */
	cm_lap_set_local_ack_timeout(lap_msg,
		cm_ack_timeout(cm_id_priv->av.port->cm_dev->ack_delay,
			       alternate_path->packet_life_time));

	if (private_data && private_data_len)
		memcpy(lap_msg->private_data, private_data, private_data_len);
}

int ib_send_cm_lap(struct ib_cm_id *cm_id,
		   struct sa_path_rec *alternate_path,
		   const void *private_data,
		   u8 private_data_len)
{
	struct cm_id_private *cm_id_priv;
	struct ib_mad_send_buf *msg;
	unsigned long flags;
	int ret;

	if (private_data && private_data_len > IB_CM_LAP_PRIVATE_DATA_SIZE)
		return -EINVAL;

	cm_id_priv = container_of(cm_id, struct cm_id_private, id);
	spin_lock_irqsave(&cm_id_priv->lock, flags);
	if (cm_id->state != IB_CM_ESTABLISHED ||
	    (cm_id->lap_state != IB_CM_LAP_UNINIT &&
	     cm_id->lap_state != IB_CM_LAP_IDLE)) {
		ret = -EINVAL;
		goto out;
	}

	ret = cm_init_av_by_path(alternate_path, &cm_id_priv->alt_av,
				 cm_id_priv);
	if (ret)
		goto out;
	cm_id_priv->alt_av.timeout =
			cm_ack_timeout(cm_id_priv->target_ack_delay,
				       cm_id_priv->alt_av.timeout - 1);

	ret = cm_alloc_msg(cm_id_priv, &msg);
	if (ret)
		goto out;

	cm_format_lap((struct cm_lap_msg *) msg->mad, cm_id_priv,
		      alternate_path, private_data, private_data_len);
	msg->timeout_ms = cm_id_priv->timeout_ms;
	msg->context[1] = (void *) (unsigned long) IB_CM_ESTABLISHED;

	ret = ib_post_send_mad(msg, NULL);
	if (ret) {
		spin_unlock_irqrestore(&cm_id_priv->lock, flags);
		cm_free_msg(msg);
		return ret;
	}

	cm_id->lap_state = IB_CM_LAP_SENT;
	cm_id_priv->msg = msg;

out:	spin_unlock_irqrestore(&cm_id_priv->lock, flags);
	return ret;
}
EXPORT_SYMBOL(ib_send_cm_lap);

static void cm_format_path_lid_from_lap(struct cm_lap_msg *lap_msg,
					struct sa_path_rec *path)
{
	u32 lid;

	if (path->rec_type != SA_PATH_REC_TYPE_OPA) {
		sa_path_set_dlid(path, ntohs(lap_msg->alt_local_lid));
		sa_path_set_slid(path, ntohs(lap_msg->alt_remote_lid));
	} else {
		lid = opa_get_lid_from_gid(&lap_msg->alt_local_gid);
		sa_path_set_dlid(path, lid);

		lid = opa_get_lid_from_gid(&lap_msg->alt_remote_gid);
		sa_path_set_slid(path, lid);
	}
}

static void cm_format_path_from_lap(struct cm_id_private *cm_id_priv,
				    struct sa_path_rec *path,
				    struct cm_lap_msg *lap_msg)
{
	path->dgid = lap_msg->alt_local_gid;
	path->sgid = lap_msg->alt_remote_gid;
	path->flow_label = cm_lap_get_flow_label(lap_msg);
	path->hop_limit = lap_msg->alt_hop_limit;
	path->traffic_class = cm_lap_get_traffic_class(lap_msg);
	path->reversible = 1;
	path->pkey = cm_id_priv->pkey;
	path->sl = cm_lap_get_sl(lap_msg);
	path->mtu_selector = IB_SA_EQ;
	path->mtu = cm_id_priv->path_mtu;
	path->rate_selector = IB_SA_EQ;
	path->rate = cm_lap_get_packet_rate(lap_msg);
	path->packet_life_time_selector = IB_SA_EQ;
	path->packet_life_time = cm_lap_get_local_ack_timeout(lap_msg);
	path->packet_life_time -= (path->packet_life_time > 0);
	cm_format_path_lid_from_lap(lap_msg, path);
}

static int cm_lap_handler(struct cm_work *work)
{
	struct cm_id_private *cm_id_priv;
	struct cm_lap_msg *lap_msg;
	struct ib_cm_lap_event_param *param;
	struct ib_mad_send_buf *msg = NULL;
	int ret;

	/* todo: verify LAP request and send reject APR if invalid. */
	lap_msg = (struct cm_lap_msg *)work->mad_recv_wc->recv_buf.mad;
	cm_id_priv = cm_acquire_id(lap_msg->remote_comm_id,
				   lap_msg->local_comm_id);
	if (!cm_id_priv)
		return -EINVAL;

	ret = cm_init_av_for_response(work->port, work->mad_recv_wc->wc,
				      work->mad_recv_wc->recv_buf.grh,
				      &cm_id_priv->av);
	if (ret)
		goto deref;

	param = &work->cm_event.param.lap_rcvd;
	memset(&work->path[0], 0, sizeof(work->path[1]));
	cm_path_set_rec_type(work->port->cm_dev->ib_device,
			     work->port->port_num,
			     &work->path[0],
			     &lap_msg->alt_local_gid);
	param->alternate_path = &work->path[0];
	cm_format_path_from_lap(cm_id_priv, param->alternate_path, lap_msg);
	work->cm_event.private_data = &lap_msg->private_data;

	spin_lock_irq(&cm_id_priv->lock);
	if (cm_id_priv->id.state != IB_CM_ESTABLISHED)
		goto unlock;

	switch (cm_id_priv->id.lap_state) {
	case IB_CM_LAP_UNINIT:
	case IB_CM_LAP_IDLE:
		break;
	case IB_CM_MRA_LAP_SENT:
		atomic_long_inc(&work->port->counter_group[CM_RECV_DUPLICATES].
				counter[CM_LAP_COUNTER]);
		msg = cm_alloc_response_msg_no_ah(work->port, work->mad_recv_wc);
		if (IS_ERR(msg))
			goto unlock;

		cm_format_mra((struct cm_mra_msg *) msg->mad, cm_id_priv,
			      CM_MSG_RESPONSE_OTHER,
			      cm_id_priv->service_timeout,
			      cm_id_priv->private_data,
			      cm_id_priv->private_data_len);
		spin_unlock_irq(&cm_id_priv->lock);

		if (cm_create_response_msg_ah(work->port, work->mad_recv_wc, msg) ||
		    ib_post_send_mad(msg, NULL))
			cm_free_msg(msg);
		goto deref;
	case IB_CM_LAP_RCVD:
		atomic_long_inc(&work->port->counter_group[CM_RECV_DUPLICATES].
				counter[CM_LAP_COUNTER]);
		goto unlock;
	default:
		goto unlock;
	}

	cm_id_priv->id.lap_state = IB_CM_LAP_RCVD;
	cm_id_priv->tid = lap_msg->hdr.tid;
	cm_init_av_by_path(param->alternate_path, &cm_id_priv->alt_av,
			   cm_id_priv);
	ret = atomic_inc_and_test(&cm_id_priv->work_count);
	if (!ret)
		list_add_tail(&work->list, &cm_id_priv->work_list);
	spin_unlock_irq(&cm_id_priv->lock);

	if (ret)
		cm_process_work(cm_id_priv, work);
	else
		cm_deref_id(cm_id_priv);
	return 0;

unlock:	spin_unlock_irq(&cm_id_priv->lock);
deref:	cm_deref_id(cm_id_priv);
	return -EINVAL;
}

static void cm_format_apr(struct cm_apr_msg *apr_msg,
			  struct cm_id_private *cm_id_priv,
			  enum ib_cm_apr_status status,
			  void *info,
			  u8 info_length,
			  const void *private_data,
			  u8 private_data_len)
{
	cm_format_mad_hdr(&apr_msg->hdr, CM_APR_ATTR_ID, cm_id_priv->tid);
	apr_msg->local_comm_id = cm_id_priv->id.local_id;
	apr_msg->remote_comm_id = cm_id_priv->id.remote_id;
	apr_msg->ap_status = (u8) status;

	if (info && info_length) {
		apr_msg->info_length = info_length;
		memcpy(apr_msg->info, info, info_length);
	}

	if (private_data && private_data_len)
		memcpy(apr_msg->private_data, private_data, private_data_len);
}

int ib_send_cm_apr(struct ib_cm_id *cm_id,
		   enum ib_cm_apr_status status,
		   void *info,
		   u8 info_length,
		   const void *private_data,
		   u8 private_data_len)
{
	struct cm_id_private *cm_id_priv;
	struct ib_mad_send_buf *msg;
	unsigned long flags;
	int ret;

	if ((private_data && private_data_len > IB_CM_APR_PRIVATE_DATA_SIZE) ||
	    (info && info_length > IB_CM_APR_INFO_LENGTH))
		return -EINVAL;

	cm_id_priv = container_of(cm_id, struct cm_id_private, id);
	spin_lock_irqsave(&cm_id_priv->lock, flags);
	if (cm_id->state != IB_CM_ESTABLISHED ||
	    (cm_id->lap_state != IB_CM_LAP_RCVD &&
	     cm_id->lap_state != IB_CM_MRA_LAP_SENT)) {
		ret = -EINVAL;
		goto out;
	}

	ret = cm_alloc_msg(cm_id_priv, &msg);
	if (ret)
		goto out;

	cm_format_apr((struct cm_apr_msg *) msg->mad, cm_id_priv, status,
		      info, info_length, private_data, private_data_len);
	ret = ib_post_send_mad(msg, NULL);
	if (ret) {
		spin_unlock_irqrestore(&cm_id_priv->lock, flags);
		cm_free_msg(msg);
		return ret;
	}

	cm_id->lap_state = IB_CM_LAP_IDLE;
out:	spin_unlock_irqrestore(&cm_id_priv->lock, flags);
	return ret;
}
EXPORT_SYMBOL(ib_send_cm_apr);

static int cm_apr_handler(struct cm_work *work)
{
	struct cm_id_private *cm_id_priv;
	struct cm_apr_msg *apr_msg;
	int ret;

	apr_msg = (struct cm_apr_msg *)work->mad_recv_wc->recv_buf.mad;
	cm_id_priv = cm_acquire_id(apr_msg->remote_comm_id,
				   apr_msg->local_comm_id);
	if (!cm_id_priv)
		return -EINVAL; /* Unmatched reply. */

	work->cm_event.param.apr_rcvd.ap_status = apr_msg->ap_status;
	work->cm_event.param.apr_rcvd.apr_info = &apr_msg->info;
	work->cm_event.param.apr_rcvd.info_len = apr_msg->info_length;
	work->cm_event.private_data = &apr_msg->private_data;

	spin_lock_irq(&cm_id_priv->lock);
	if (cm_id_priv->id.state != IB_CM_ESTABLISHED ||
	    (cm_id_priv->id.lap_state != IB_CM_LAP_SENT &&
	     cm_id_priv->id.lap_state != IB_CM_MRA_LAP_RCVD)) {
		spin_unlock_irq(&cm_id_priv->lock);
		goto out;
	}
	cm_id_priv->id.lap_state = IB_CM_LAP_IDLE;
	ib_cancel_mad(cm_id_priv->av.port->mad_agent, cm_id_priv->msg);
	cm_id_priv->msg = NULL;

	ret = atomic_inc_and_test(&cm_id_priv->work_count);
	if (!ret)
		list_add_tail(&work->list, &cm_id_priv->work_list);
	spin_unlock_irq(&cm_id_priv->lock);

	if (ret)
		cm_process_work(cm_id_priv, work);
	else
		cm_deref_id(cm_id_priv);
	return 0;
out:
	cm_deref_id(cm_id_priv);
	return -EINVAL;
}

static int cm_timewait_handler(struct cm_work *work)
{
	struct cm_timewait_info *timewait_info;
	struct cm_id_private *cm_id_priv;
	int ret;

	timewait_info = (struct cm_timewait_info *)work;
	spin_lock_irq(&cm.lock);
	list_del(&timewait_info->list);
	spin_unlock_irq(&cm.lock);

	cm_id_priv = cm_acquire_id(timewait_info->work.local_id,
				   timewait_info->work.remote_id);
	if (!cm_id_priv)
		return -EINVAL;

	spin_lock_irq(&cm_id_priv->lock);
	if (cm_id_priv->id.state != IB_CM_TIMEWAIT ||
	    cm_id_priv->remote_qpn != timewait_info->remote_qpn) {
		spin_unlock_irq(&cm_id_priv->lock);
		goto out;
	}
	cm_id_priv->id.state = IB_CM_IDLE;
	ret = atomic_inc_and_test(&cm_id_priv->work_count);
	if (!ret)
		list_add_tail(&work->list, &cm_id_priv->work_list);
	spin_unlock_irq(&cm_id_priv->lock);

	if (ret)
		cm_process_work(cm_id_priv, work);
	else
		cm_deref_id(cm_id_priv);
	return 0;
out:
	cm_deref_id(cm_id_priv);
	return -EINVAL;
}

static void cm_format_sidr_req(struct cm_sidr_req_msg *sidr_req_msg,
			       struct cm_id_private *cm_id_priv,
			       struct ib_cm_sidr_req_param *param)
{
	cm_format_mad_hdr(&sidr_req_msg->hdr, CM_SIDR_REQ_ATTR_ID,
			  cm_form_tid(cm_id_priv, CM_MSG_SEQUENCE_SIDR));
	sidr_req_msg->request_id = cm_id_priv->id.local_id;
	sidr_req_msg->pkey = param->path->pkey;
	sidr_req_msg->service_id = param->service_id;

	if (param->private_data && param->private_data_len)
		memcpy(sidr_req_msg->private_data, param->private_data,
		       param->private_data_len);
}

int ib_send_cm_sidr_req(struct ib_cm_id *cm_id,
			struct ib_cm_sidr_req_param *param)
{
	struct cm_id_private *cm_id_priv;
	struct ib_mad_send_buf *msg;
	unsigned long flags;
	int ret;

	if (!param->path || (param->private_data &&
	     param->private_data_len > IB_CM_SIDR_REQ_PRIVATE_DATA_SIZE))
		return -EINVAL;

	cm_id_priv = container_of(cm_id, struct cm_id_private, id);
	ret = cm_init_av_by_path(param->path, &cm_id_priv->av, cm_id_priv);
	if (ret)
		goto out;

	cm_id->service_id = param->service_id;
	cm_id->service_mask = ~cpu_to_be64(0);
	cm_id_priv->timeout_ms = param->timeout_ms;
	cm_id_priv->max_cm_retries = param->max_cm_retries;
	ret = cm_alloc_msg(cm_id_priv, &msg);
	if (ret)
		goto out;

	cm_format_sidr_req((struct cm_sidr_req_msg *) msg->mad, cm_id_priv,
			   param);
	msg->timeout_ms = cm_id_priv->timeout_ms;
	msg->context[1] = (void *) (unsigned long) IB_CM_SIDR_REQ_SENT;

	spin_lock_irqsave(&cm_id_priv->lock, flags);
	if (cm_id->state == IB_CM_IDLE)
		ret = ib_post_send_mad(msg, NULL);
	else
		ret = -EINVAL;

	if (ret) {
		spin_unlock_irqrestore(&cm_id_priv->lock, flags);
		cm_free_msg(msg);
		goto out;
	}
	cm_id->state = IB_CM_SIDR_REQ_SENT;
	cm_id_priv->msg = msg;
	spin_unlock_irqrestore(&cm_id_priv->lock, flags);
out:
	return ret;
}
EXPORT_SYMBOL(ib_send_cm_sidr_req);

static void cm_format_sidr_req_event(struct cm_work *work,
				     struct ib_cm_id *listen_id)
{
	struct cm_sidr_req_msg *sidr_req_msg;
	struct ib_cm_sidr_req_event_param *param;

	sidr_req_msg = (struct cm_sidr_req_msg *)
				work->mad_recv_wc->recv_buf.mad;
	param = &work->cm_event.param.sidr_req_rcvd;
	param->pkey = __be16_to_cpu(sidr_req_msg->pkey);
	param->listen_id = listen_id;
	param->service_id = sidr_req_msg->service_id;
	param->bth_pkey = cm_get_bth_pkey(work);
	param->port = work->port->port_num;
	work->cm_event.private_data = &sidr_req_msg->private_data;
}

static int cm_sidr_req_handler(struct cm_work *work)
{
	struct ib_cm_id *cm_id;
	struct cm_id_private *cm_id_priv, *cur_cm_id_priv;
	struct cm_sidr_req_msg *sidr_req_msg;
	struct ib_wc *wc;
	int ret;

	cm_id = ib_create_cm_id(work->port->cm_dev->ib_device, NULL, NULL);
	if (IS_ERR(cm_id))
		return PTR_ERR(cm_id);
	cm_id_priv = container_of(cm_id, struct cm_id_private, id);

	/* Record SGID/SLID and request ID for lookup. */
	sidr_req_msg = (struct cm_sidr_req_msg *)
				work->mad_recv_wc->recv_buf.mad;
	wc = work->mad_recv_wc->wc;
	cm_id_priv->av.dgid.global.subnet_prefix = cpu_to_be64(wc->slid);
	cm_id_priv->av.dgid.global.interface_id = 0;
	ret = cm_init_av_for_response(work->port, work->mad_recv_wc->wc,
				      work->mad_recv_wc->recv_buf.grh,
				      &cm_id_priv->av);
	if (ret)
		goto out;

	cm_id_priv->id.remote_id = sidr_req_msg->request_id;
	cm_id_priv->tid = sidr_req_msg->hdr.tid;
	atomic_inc(&cm_id_priv->work_count);

	spin_lock_irq(&cm.lock);
	cur_cm_id_priv = cm_insert_remote_sidr(cm_id_priv);
	if (cur_cm_id_priv) {
		spin_unlock_irq(&cm.lock);
		atomic_long_inc(&work->port->counter_group[CM_RECV_DUPLICATES].
				counter[CM_SIDR_REQ_COUNTER]);
		goto out; /* Duplicate message. */
	}
	cm_id_priv->id.state = IB_CM_SIDR_REQ_RCVD;
	cur_cm_id_priv = cm_find_listen(cm_id->device,
					sidr_req_msg->service_id);
	if (!cur_cm_id_priv) {
		spin_unlock_irq(&cm.lock);
		cm_reject_sidr_req(cm_id_priv, IB_SIDR_UNSUPPORTED);
		goto out; /* No match. */
	}
	atomic_inc(&cur_cm_id_priv->refcount);
	atomic_inc(&cm_id_priv->refcount);
	spin_unlock_irq(&cm.lock);

	cm_id_priv->id.cm_handler = cur_cm_id_priv->id.cm_handler;
	cm_id_priv->id.context = cur_cm_id_priv->id.context;
	cm_id_priv->id.service_id = sidr_req_msg->service_id;
	cm_id_priv->id.service_mask = ~cpu_to_be64(0);

	cm_format_sidr_req_event(work, &cur_cm_id_priv->id);
	cm_process_work(cm_id_priv, work);
	cm_deref_id(cur_cm_id_priv);
	return 0;
out:
	ib_destroy_cm_id(&cm_id_priv->id);
	return -EINVAL;
}

static void cm_format_sidr_rep(struct cm_sidr_rep_msg *sidr_rep_msg,
			       struct cm_id_private *cm_id_priv,
			       struct ib_cm_sidr_rep_param *param)
{
	cm_format_mad_hdr(&sidr_rep_msg->hdr, CM_SIDR_REP_ATTR_ID,
			  cm_id_priv->tid);
	sidr_rep_msg->request_id = cm_id_priv->id.remote_id;
	sidr_rep_msg->status = param->status;
	cm_sidr_rep_set_qpn(sidr_rep_msg, cpu_to_be32(param->qp_num));
	sidr_rep_msg->service_id = cm_id_priv->id.service_id;
	sidr_rep_msg->qkey = cpu_to_be32(param->qkey);

	if (param->info && param->info_length)
		memcpy(sidr_rep_msg->info, param->info, param->info_length);

	if (param->private_data && param->private_data_len)
		memcpy(sidr_rep_msg->private_data, param->private_data,
		       param->private_data_len);
}

int ib_send_cm_sidr_rep(struct ib_cm_id *cm_id,
			struct ib_cm_sidr_rep_param *param)
{
	struct cm_id_private *cm_id_priv;
	struct ib_mad_send_buf *msg;
	unsigned long flags;
	int ret;

	if ((param->info && param->info_length > IB_CM_SIDR_REP_INFO_LENGTH) ||
	    (param->private_data &&
	     param->private_data_len > IB_CM_SIDR_REP_PRIVATE_DATA_SIZE))
		return -EINVAL;

	cm_id_priv = container_of(cm_id, struct cm_id_private, id);
	spin_lock_irqsave(&cm_id_priv->lock, flags);
	if (cm_id->state != IB_CM_SIDR_REQ_RCVD) {
		ret = -EINVAL;
		goto error;
	}

	ret = cm_alloc_msg(cm_id_priv, &msg);
	if (ret)
		goto error;

	cm_format_sidr_rep((struct cm_sidr_rep_msg *) msg->mad, cm_id_priv,
			   param);
	ret = ib_post_send_mad(msg, NULL);
	if (ret) {
		spin_unlock_irqrestore(&cm_id_priv->lock, flags);
		cm_free_msg(msg);
		return ret;
	}
	cm_id->state = IB_CM_IDLE;
	spin_unlock_irqrestore(&cm_id_priv->lock, flags);

	spin_lock_irqsave(&cm.lock, flags);
	if (!RB_EMPTY_NODE(&cm_id_priv->sidr_id_node)) {
		rb_erase(&cm_id_priv->sidr_id_node, &cm.remote_sidr_table);
		RB_CLEAR_NODE(&cm_id_priv->sidr_id_node);
	}
	spin_unlock_irqrestore(&cm.lock, flags);
	return 0;

error:	spin_unlock_irqrestore(&cm_id_priv->lock, flags);
	return ret;
}
EXPORT_SYMBOL(ib_send_cm_sidr_rep);

static void cm_format_sidr_rep_event(struct cm_work *work)
{
	struct cm_sidr_rep_msg *sidr_rep_msg;
	struct ib_cm_sidr_rep_event_param *param;

	sidr_rep_msg = (struct cm_sidr_rep_msg *)
				work->mad_recv_wc->recv_buf.mad;
	param = &work->cm_event.param.sidr_rep_rcvd;
	param->status = sidr_rep_msg->status;
	param->qkey = be32_to_cpu(sidr_rep_msg->qkey);
	param->qpn = be32_to_cpu(cm_sidr_rep_get_qpn(sidr_rep_msg));
	param->info = &sidr_rep_msg->info;
	param->info_len = sidr_rep_msg->info_length;
	work->cm_event.private_data = &sidr_rep_msg->private_data;
}

static int cm_sidr_rep_handler(struct cm_work *work)
{
	struct cm_sidr_rep_msg *sidr_rep_msg;
	struct cm_id_private *cm_id_priv;

	sidr_rep_msg = (struct cm_sidr_rep_msg *)
				work->mad_recv_wc->recv_buf.mad;
	cm_id_priv = cm_acquire_id(sidr_rep_msg->request_id, 0);
	if (!cm_id_priv)
		return -EINVAL; /* Unmatched reply. */

	spin_lock_irq(&cm_id_priv->lock);
	if (cm_id_priv->id.state != IB_CM_SIDR_REQ_SENT) {
		spin_unlock_irq(&cm_id_priv->lock);
		goto out;
	}
	cm_id_priv->id.state = IB_CM_IDLE;
	ib_cancel_mad(cm_id_priv->av.port->mad_agent, cm_id_priv->msg);
	spin_unlock_irq(&cm_id_priv->lock);

	cm_format_sidr_rep_event(work);
	cm_process_work(cm_id_priv, work);
	return 0;
out:
	cm_deref_id(cm_id_priv);
	return -EINVAL;
}

static void cm_process_send_error(struct ib_mad_send_buf *msg,
				  enum ib_wc_status wc_status)
{
	struct cm_id_private *cm_id_priv;
	struct ib_cm_event cm_event;
	enum ib_cm_state state;
	int ret;

	memset(&cm_event, 0, sizeof cm_event);
	cm_id_priv = msg->context[0];

	/* Discard old sends or ones without a response. */
	spin_lock_irq(&cm_id_priv->lock);
	state = (enum ib_cm_state) (unsigned long) msg->context[1];
	if (msg != cm_id_priv->msg || state != cm_id_priv->id.state)
		goto discard;

	pr_debug_ratelimited("CM: failed sending MAD in state %d. (%s)\n",
			     state, ib_wc_status_msg(wc_status));
	switch (state) {
	case IB_CM_REQ_SENT:
	case IB_CM_MRA_REQ_RCVD:
		cm_reset_to_idle(cm_id_priv);
		cm_event.event = IB_CM_REQ_ERROR;
		break;
	case IB_CM_REP_SENT:
	case IB_CM_MRA_REP_RCVD:
		cm_reset_to_idle(cm_id_priv);
		cm_event.event = IB_CM_REP_ERROR;
		break;
	case IB_CM_DREQ_SENT:
		cm_enter_timewait(cm_id_priv);
		cm_event.event = IB_CM_DREQ_ERROR;
		break;
	case IB_CM_SIDR_REQ_SENT:
		cm_id_priv->id.state = IB_CM_IDLE;
		cm_event.event = IB_CM_SIDR_REQ_ERROR;
		break;
	default:
		goto discard;
	}
	spin_unlock_irq(&cm_id_priv->lock);
	cm_event.param.send_status = wc_status;

	/* No other events can occur on the cm_id at this point. */
	ret = cm_id_priv->id.cm_handler(&cm_id_priv->id, &cm_event);
	cm_free_msg(msg);
	if (ret)
		ib_destroy_cm_id(&cm_id_priv->id);
	return;
discard:
	spin_unlock_irq(&cm_id_priv->lock);
	cm_free_msg(msg);
}

static void cm_send_handler(struct ib_mad_agent *mad_agent,
			    struct ib_mad_send_wc *mad_send_wc)
{
	struct ib_mad_send_buf *msg = mad_send_wc->send_buf;
	struct cm_port *port;
	u16 attr_index;

	port = mad_agent->context;
	attr_index = be16_to_cpu(((struct ib_mad_hdr *)
				  msg->mad)->attr_id) - CM_ATTR_ID_OFFSET;

	/*
	 * If the send was in response to a received message (context[0] is not
	 * set to a cm_id), and is not a REJ, then it is a send that was
	 * manually retried.
	 */
	if (!msg->context[0] && (attr_index != CM_REJ_COUNTER))
		msg->retries = 1;

	atomic_long_add(1 + msg->retries,
			&port->counter_group[CM_XMIT].counter[attr_index]);
	if (msg->retries)
		atomic_long_add(msg->retries,
				&port->counter_group[CM_XMIT_RETRIES].
				counter[attr_index]);

	switch (mad_send_wc->status) {
	case IB_WC_SUCCESS:
	case IB_WC_WR_FLUSH_ERR:
		cm_free_msg(msg);
		break;
	default:
		if (msg->context[0] && msg->context[1])
			cm_process_send_error(msg, mad_send_wc->status);
		else
			cm_free_msg(msg);
		break;
	}
}

static void cm_work_handler(struct work_struct *_work)
{
	struct cm_work *work = container_of(_work, struct cm_work, work.work);
	int ret;

	switch (work->cm_event.event) {
	case IB_CM_REQ_RECEIVED:
		ret = cm_req_handler(work);
		break;
	case IB_CM_MRA_RECEIVED:
		ret = cm_mra_handler(work);
		break;
	case IB_CM_REJ_RECEIVED:
		ret = cm_rej_handler(work);
		break;
	case IB_CM_REP_RECEIVED:
		ret = cm_rep_handler(work);
		break;
	case IB_CM_RTU_RECEIVED:
		ret = cm_rtu_handler(work);
		break;
	case IB_CM_USER_ESTABLISHED:
		ret = cm_establish_handler(work);
		break;
	case IB_CM_DREQ_RECEIVED:
		ret = cm_dreq_handler(work);
		break;
	case IB_CM_DREP_RECEIVED:
		ret = cm_drep_handler(work);
		break;
	case IB_CM_SIDR_REQ_RECEIVED:
		ret = cm_sidr_req_handler(work);
		break;
	case IB_CM_SIDR_REP_RECEIVED:
		ret = cm_sidr_rep_handler(work);
		break;
	case IB_CM_LAP_RECEIVED:
		ret = cm_lap_handler(work);
		break;
	case IB_CM_APR_RECEIVED:
		ret = cm_apr_handler(work);
		break;
	case IB_CM_TIMEWAIT_EXIT:
		ret = cm_timewait_handler(work);
		break;
	default:
		pr_debug("cm_event.event: 0x%x\n", work->cm_event.event);
		ret = -EINVAL;
		break;
	}
	if (ret)
		cm_free_work(work);
}

static int cm_establish(struct ib_cm_id *cm_id)
{
	struct cm_id_private *cm_id_priv;
	struct cm_work *work;
	unsigned long flags;
	int ret = 0;
	struct cm_device *cm_dev;

	cm_dev = ib_get_client_data(cm_id->device, &cm_client);
	if (!cm_dev)
		return -ENODEV;

	work = kmalloc(sizeof *work, GFP_ATOMIC);
	if (!work)
		return -ENOMEM;

	cm_id_priv = container_of(cm_id, struct cm_id_private, id);
	spin_lock_irqsave(&cm_id_priv->lock, flags);
	switch (cm_id->state)
	{
	case IB_CM_REP_SENT:
	case IB_CM_MRA_REP_RCVD:
		cm_id->state = IB_CM_ESTABLISHED;
		break;
	case IB_CM_ESTABLISHED:
		ret = -EISCONN;
		break;
	default:
		pr_debug("%s: local_id %d, cm_id->state: %d\n", __func__,
			 be32_to_cpu(cm_id->local_id), cm_id->state);
		ret = -EINVAL;
		break;
	}
	spin_unlock_irqrestore(&cm_id_priv->lock, flags);

	if (ret) {
		kfree(work);
		goto out;
	}

	/*
	 * The CM worker thread may try to destroy the cm_id before it
	 * can execute this work item.  To prevent potential deadlock,
	 * we need to find the cm_id once we're in the context of the
	 * worker thread, rather than holding a reference on it.
	 */
	INIT_DELAYED_WORK(&work->work, cm_work_handler);
	work->local_id = cm_id->local_id;
	work->remote_id = cm_id->remote_id;
	work->mad_recv_wc = NULL;
	work->cm_event.event = IB_CM_USER_ESTABLISHED;

	/* Check if the device started its remove_one */
	spin_lock_irqsave(&cm.lock, flags);
	if (!cm_dev->going_down) {
		queue_delayed_work(cm.wq, &work->work, 0);
	} else {
		kfree(work);
		ret = -ENODEV;
	}
	spin_unlock_irqrestore(&cm.lock, flags);

out:
	return ret;
}

static int cm_migrate(struct ib_cm_id *cm_id)
{
	struct cm_id_private *cm_id_priv;
	struct cm_av tmp_av;
	unsigned long flags;
	int tmp_send_port_not_ready;
	int ret = 0;

	cm_id_priv = container_of(cm_id, struct cm_id_private, id);
	spin_lock_irqsave(&cm_id_priv->lock, flags);
	if (cm_id->state == IB_CM_ESTABLISHED &&
	    (cm_id->lap_state == IB_CM_LAP_UNINIT ||
	     cm_id->lap_state == IB_CM_LAP_IDLE)) {
		cm_id->lap_state = IB_CM_LAP_IDLE;
		/* Swap address vector */
		tmp_av = cm_id_priv->av;
		cm_id_priv->av = cm_id_priv->alt_av;
		cm_id_priv->alt_av = tmp_av;
		/* Swap port send ready state */
		tmp_send_port_not_ready = cm_id_priv->prim_send_port_not_ready;
		cm_id_priv->prim_send_port_not_ready = cm_id_priv->altr_send_port_not_ready;
		cm_id_priv->altr_send_port_not_ready = tmp_send_port_not_ready;
	} else
		ret = -EINVAL;
	spin_unlock_irqrestore(&cm_id_priv->lock, flags);

	return ret;
}

int ib_cm_notify(struct ib_cm_id *cm_id, enum ib_event_type event)
{
	int ret;

	switch (event) {
	case IB_EVENT_COMM_EST:
		ret = cm_establish(cm_id);
		break;
	case IB_EVENT_PATH_MIG:
		ret = cm_migrate(cm_id);
		break;
	default:
		ret = -EINVAL;
	}
	return ret;
}
EXPORT_SYMBOL(ib_cm_notify);

static void cm_recv_handler(struct ib_mad_agent *mad_agent,
			    struct ib_mad_send_buf *send_buf,
			    struct ib_mad_recv_wc *mad_recv_wc)
{
	struct cm_port *port = mad_agent->context;
	struct cm_work *work;
	enum ib_cm_event_type event;
	bool alt_path = false;
	u16 attr_id;
	int paths = 0;
	int going_down = 0;

	switch (mad_recv_wc->recv_buf.mad->mad_hdr.attr_id) {
	case CM_REQ_ATTR_ID:
		alt_path = cm_req_has_alt_path((struct cm_req_msg *)
						mad_recv_wc->recv_buf.mad);
		paths = 1 + (alt_path != 0);
		event = IB_CM_REQ_RECEIVED;
		break;
	case CM_MRA_ATTR_ID:
		event = IB_CM_MRA_RECEIVED;
		break;
	case CM_REJ_ATTR_ID:
		event = IB_CM_REJ_RECEIVED;
		break;
	case CM_REP_ATTR_ID:
		event = IB_CM_REP_RECEIVED;
		break;
	case CM_RTU_ATTR_ID:
		event = IB_CM_RTU_RECEIVED;
		break;
	case CM_DREQ_ATTR_ID:
		event = IB_CM_DREQ_RECEIVED;
		break;
	case CM_DREP_ATTR_ID:
		event = IB_CM_DREP_RECEIVED;
		break;
	case CM_SIDR_REQ_ATTR_ID:
		event = IB_CM_SIDR_REQ_RECEIVED;
		break;
	case CM_SIDR_REP_ATTR_ID:
		event = IB_CM_SIDR_REP_RECEIVED;
		break;
	case CM_LAP_ATTR_ID:
		paths = 1;
		event = IB_CM_LAP_RECEIVED;
		break;
	case CM_APR_ATTR_ID:
		event = IB_CM_APR_RECEIVED;
		break;
	default:
		ib_free_recv_mad(mad_recv_wc);
		return;
	}

	attr_id = be16_to_cpu(mad_recv_wc->recv_buf.mad->mad_hdr.attr_id);
	atomic_long_inc(&port->counter_group[CM_RECV].
			counter[attr_id - CM_ATTR_ID_OFFSET]);

	work = kmalloc(sizeof(*work) + sizeof(struct sa_path_rec) * paths,
		       GFP_KERNEL);
	if (!work) {
		ib_free_recv_mad(mad_recv_wc);
		return;
	}

	INIT_DELAYED_WORK(&work->work, cm_work_handler);
	work->cm_event.event = event;
	work->mad_recv_wc = mad_recv_wc;
	work->port = port;

	/* Check if the device started its remove_one */
	spin_lock_irq(&cm.lock);
	if (!port->cm_dev->going_down)
		queue_delayed_work(cm.wq, &work->work, 0);
	else
		going_down = 1;
	spin_unlock_irq(&cm.lock);

	if (going_down) {
		kfree(work);
		ib_free_recv_mad(mad_recv_wc);
	}
}

static int cm_init_qp_init_attr(struct cm_id_private *cm_id_priv,
				struct ib_qp_attr *qp_attr,
				int *qp_attr_mask)
{
	unsigned long flags;
	int ret;

	spin_lock_irqsave(&cm_id_priv->lock, flags);
	switch (cm_id_priv->id.state) {
	case IB_CM_REQ_SENT:
	case IB_CM_MRA_REQ_RCVD:
	case IB_CM_REQ_RCVD:
	case IB_CM_MRA_REQ_SENT:
	case IB_CM_REP_RCVD:
	case IB_CM_MRA_REP_SENT:
	case IB_CM_REP_SENT:
	case IB_CM_MRA_REP_RCVD:
	case IB_CM_ESTABLISHED:
		*qp_attr_mask = IB_QP_STATE | IB_QP_ACCESS_FLAGS |
				IB_QP_PKEY_INDEX | IB_QP_PORT;
		qp_attr->qp_access_flags = IB_ACCESS_REMOTE_WRITE;
		if (cm_id_priv->responder_resources)
			qp_attr->qp_access_flags |= IB_ACCESS_REMOTE_READ |
						    IB_ACCESS_REMOTE_ATOMIC;
		qp_attr->pkey_index = cm_id_priv->av.pkey_index;
		qp_attr->port_num = cm_id_priv->av.port->port_num;
		ret = 0;
		break;
	default:
		pr_debug("%s: local_id %d, cm_id_priv->id.state: %d\n",
			 __func__, be32_to_cpu(cm_id_priv->id.local_id),
			 cm_id_priv->id.state);
		ret = -EINVAL;
		break;
	}
	spin_unlock_irqrestore(&cm_id_priv->lock, flags);
	return ret;
}

static int cm_init_qp_rtr_attr(struct cm_id_private *cm_id_priv,
			       struct ib_qp_attr *qp_attr,
			       int *qp_attr_mask)
{
	unsigned long flags;
	int ret;

	spin_lock_irqsave(&cm_id_priv->lock, flags);
	switch (cm_id_priv->id.state) {
	case IB_CM_REQ_RCVD:
	case IB_CM_MRA_REQ_SENT:
	case IB_CM_REP_RCVD:
	case IB_CM_MRA_REP_SENT:
	case IB_CM_REP_SENT:
	case IB_CM_MRA_REP_RCVD:
	case IB_CM_ESTABLISHED:
		*qp_attr_mask = IB_QP_STATE | IB_QP_AV | IB_QP_PATH_MTU |
				IB_QP_DEST_QPN | IB_QP_RQ_PSN;
		qp_attr->ah_attr = cm_id_priv->av.ah_attr;
		qp_attr->path_mtu = cm_id_priv->path_mtu;
		qp_attr->dest_qp_num = be32_to_cpu(cm_id_priv->remote_qpn);
		qp_attr->rq_psn = be32_to_cpu(cm_id_priv->rq_psn);
		if (cm_id_priv->qp_type == IB_QPT_RC ||
		    cm_id_priv->qp_type == IB_QPT_XRC_TGT) {
			*qp_attr_mask |= IB_QP_MAX_DEST_RD_ATOMIC |
					 IB_QP_MIN_RNR_TIMER;
			qp_attr->max_dest_rd_atomic =
					cm_id_priv->responder_resources;
			qp_attr->min_rnr_timer = 0;
		}
		if (rdma_ah_get_dlid(&cm_id_priv->alt_av.ah_attr)) {
			*qp_attr_mask |= IB_QP_ALT_PATH;
			qp_attr->alt_port_num = cm_id_priv->alt_av.port->port_num;
			qp_attr->alt_pkey_index = cm_id_priv->alt_av.pkey_index;
			qp_attr->alt_timeout = cm_id_priv->alt_av.timeout;
			qp_attr->alt_ah_attr = cm_id_priv->alt_av.ah_attr;
		}
		ret = 0;
		break;
	default:
		pr_debug("%s: local_id %d, cm_id_priv->id.state: %d\n",
			 __func__, be32_to_cpu(cm_id_priv->id.local_id),
			 cm_id_priv->id.state);
		ret = -EINVAL;
		break;
	}
	spin_unlock_irqrestore(&cm_id_priv->lock, flags);
	return ret;
}

static int cm_init_qp_rts_attr(struct cm_id_private *cm_id_priv,
			       struct ib_qp_attr *qp_attr,
			       int *qp_attr_mask)
{
	unsigned long flags;
	int ret;

	spin_lock_irqsave(&cm_id_priv->lock, flags);
	switch (cm_id_priv->id.state) {
	/* Allow transition to RTS before sending REP */
	case IB_CM_REQ_RCVD:
	case IB_CM_MRA_REQ_SENT:

	case IB_CM_REP_RCVD:
	case IB_CM_MRA_REP_SENT:
	case IB_CM_REP_SENT:
	case IB_CM_MRA_REP_RCVD:
	case IB_CM_ESTABLISHED:
		if (cm_id_priv->id.lap_state == IB_CM_LAP_UNINIT) {
			*qp_attr_mask = IB_QP_STATE | IB_QP_SQ_PSN;
			qp_attr->sq_psn = be32_to_cpu(cm_id_priv->sq_psn);
			switch (cm_id_priv->qp_type) {
			case IB_QPT_RC:
			case IB_QPT_XRC_INI:
				*qp_attr_mask |= IB_QP_RETRY_CNT | IB_QP_RNR_RETRY |
						 IB_QP_MAX_QP_RD_ATOMIC;
				qp_attr->retry_cnt = cm_id_priv->retry_count;
				qp_attr->rnr_retry = cm_id_priv->rnr_retry_count;
				qp_attr->max_rd_atomic = cm_id_priv->initiator_depth;
				/* fall through */
			case IB_QPT_XRC_TGT:
				*qp_attr_mask |= IB_QP_TIMEOUT;
				qp_attr->timeout = cm_id_priv->av.timeout;
				break;
			default:
				break;
			}
			if (rdma_ah_get_dlid(&cm_id_priv->alt_av.ah_attr)) {
				*qp_attr_mask |= IB_QP_PATH_MIG_STATE;
				qp_attr->path_mig_state = IB_MIG_REARM;
			}
		} else {
			*qp_attr_mask = IB_QP_ALT_PATH | IB_QP_PATH_MIG_STATE;
			qp_attr->alt_port_num = cm_id_priv->alt_av.port->port_num;
			qp_attr->alt_pkey_index = cm_id_priv->alt_av.pkey_index;
			qp_attr->alt_timeout = cm_id_priv->alt_av.timeout;
			qp_attr->alt_ah_attr = cm_id_priv->alt_av.ah_attr;
			qp_attr->path_mig_state = IB_MIG_REARM;
		}
		ret = 0;
		break;
	default:
		pr_debug("%s: local_id %d, cm_id_priv->id.state: %d\n",
			 __func__, be32_to_cpu(cm_id_priv->id.local_id),
			 cm_id_priv->id.state);
		ret = -EINVAL;
		break;
	}
	spin_unlock_irqrestore(&cm_id_priv->lock, flags);
	return ret;
}

int ib_cm_init_qp_attr(struct ib_cm_id *cm_id,
		       struct ib_qp_attr *qp_attr,
		       int *qp_attr_mask)
{
	struct cm_id_private *cm_id_priv;
	int ret;

	cm_id_priv = container_of(cm_id, struct cm_id_private, id);
	switch (qp_attr->qp_state) {
	case IB_QPS_INIT:
		ret = cm_init_qp_init_attr(cm_id_priv, qp_attr, qp_attr_mask);
		break;
	case IB_QPS_RTR:
		ret = cm_init_qp_rtr_attr(cm_id_priv, qp_attr, qp_attr_mask);
		break;
	case IB_QPS_RTS:
		ret = cm_init_qp_rts_attr(cm_id_priv, qp_attr, qp_attr_mask);
		break;
	default:
		ret = -EINVAL;
		break;
	}
	return ret;
}
EXPORT_SYMBOL(ib_cm_init_qp_attr);

static ssize_t cm_show_counter(struct kobject *obj, struct attribute *attr,
			       char *buf)
{
	struct cm_counter_group *group;
	struct cm_counter_attribute *cm_attr;

	group = container_of(obj, struct cm_counter_group, obj);
	cm_attr = container_of(attr, struct cm_counter_attribute, attr);

	return sprintf(buf, "%ld\n",
		       atomic_long_read(&group->counter[cm_attr->index]));
}

static const struct sysfs_ops cm_counter_ops = {
	.show = cm_show_counter
};

static struct kobj_type cm_counter_obj_type = {
	.sysfs_ops = &cm_counter_ops,
	.default_attrs = cm_counter_default_attrs
};

static void cm_release_port_obj(struct kobject *obj)
{
	struct cm_port *cm_port;

	cm_port = container_of(obj, struct cm_port, port_obj);
	kfree(cm_port);
}

static struct kobj_type cm_port_obj_type = {
	.release = cm_release_port_obj
};

static char *cm_devnode(struct device *dev, umode_t *mode)
{
	if (mode)
		*mode = 0666;
	return kasprintf(GFP_KERNEL, "infiniband/%s", dev_name(dev));
}

struct class cm_class = {
	.owner   = THIS_MODULE,
	.name    = "infiniband_cm",
	.devnode = cm_devnode,
};
EXPORT_SYMBOL(cm_class);

static int cm_create_port_fs(struct cm_port *port)
{
	int i, ret;

	ret = kobject_init_and_add(&port->port_obj, &cm_port_obj_type,
				   &port->cm_dev->device->kobj,
				   "%d", port->port_num);
	if (ret) {
		kfree(port);
		return ret;
	}

	for (i = 0; i < CM_COUNTER_GROUPS; i++) {
		ret = kobject_init_and_add(&port->counter_group[i].obj,
					   &cm_counter_obj_type,
					   &port->port_obj,
					   "%s", counter_group_names[i]);
		if (ret)
			goto error;
	}

	return 0;

error:
	while (i--)
		kobject_put(&port->counter_group[i].obj);
	kobject_put(&port->port_obj);
	return ret;

}

static void cm_remove_port_fs(struct cm_port *port)
{
	int i;

	for (i = 0; i < CM_COUNTER_GROUPS; i++)
		kobject_put(&port->counter_group[i].obj);

	kobject_put(&port->port_obj);
}

static void cm_add_one(struct ib_device *ib_device)
{
	struct cm_device *cm_dev;
	struct cm_port *port;
	struct ib_mad_reg_req reg_req = {
		.mgmt_class = IB_MGMT_CLASS_CM,
		.mgmt_class_version = IB_CM_CLASS_VERSION,
	};
	struct ib_port_modify port_modify = {
		.set_port_cap_mask = IB_PORT_CM_SUP
	};
	unsigned long flags;
	int ret;
	int count = 0;
	u8 i;

	cm_dev = kzalloc(sizeof(*cm_dev) + sizeof(*port) *
			 ib_device->phys_port_cnt, GFP_KERNEL);
	if (!cm_dev)
		return;

	cm_dev->ib_device = ib_device;
	cm_dev->ack_delay = ib_device->attrs.local_ca_ack_delay;
	cm_dev->going_down = 0;
	cm_dev->device = device_create(&cm_class, &ib_device->dev,
				       MKDEV(0, 0), NULL,
				       "%s", ib_device->name);
	if (IS_ERR(cm_dev->device)) {
		kfree(cm_dev);
		return;
	}

	set_bit(IB_MGMT_METHOD_SEND, reg_req.method_mask);
	for (i = 1; i <= ib_device->phys_port_cnt; i++) {
		if (!rdma_cap_ib_cm(ib_device, i))
			continue;

		port = kzalloc(sizeof *port, GFP_KERNEL);
		if (!port)
			goto error1;

		cm_dev->port[i-1] = port;
		port->cm_dev = cm_dev;
		port->port_num = i;

		INIT_LIST_HEAD(&port->cm_priv_prim_list);
		INIT_LIST_HEAD(&port->cm_priv_altr_list);

		ret = cm_create_port_fs(port);
		if (ret)
			goto error1;

		port->mad_agent = ib_register_mad_agent(ib_device, i,
							IB_QPT_GSI,
							&reg_req,
							0,
							cm_send_handler,
							cm_recv_handler,
							port,
							0);
		if (IS_ERR(port->mad_agent))
			goto error2;

		ret = ib_modify_port(ib_device, i, 0, &port_modify);
		if (ret)
			goto error3;

		count++;
	}

	if (!count)
		goto free;

	ib_set_client_data(ib_device, &cm_client, cm_dev);

	write_lock_irqsave(&cm.device_lock, flags);
	list_add_tail(&cm_dev->list, &cm.device_list);
	write_unlock_irqrestore(&cm.device_lock, flags);
	return;

error3:
	ib_unregister_mad_agent(port->mad_agent);
error2:
	cm_remove_port_fs(port);
error1:
	port_modify.set_port_cap_mask = 0;
	port_modify.clr_port_cap_mask = IB_PORT_CM_SUP;
	while (--i) {
		if (!rdma_cap_ib_cm(ib_device, i))
			continue;

		port = cm_dev->port[i-1];
		ib_modify_port(ib_device, port->port_num, 0, &port_modify);
		ib_unregister_mad_agent(port->mad_agent);
		cm_remove_port_fs(port);
	}
free:
	device_unregister(cm_dev->device);
	kfree(cm_dev);
}

static void cm_remove_one(struct ib_device *ib_device, void *client_data)
{
	struct cm_device *cm_dev = client_data;
	struct cm_port *port;
	struct cm_id_private *cm_id_priv;
	struct ib_mad_agent *cur_mad_agent;
	struct ib_port_modify port_modify = {
		.clr_port_cap_mask = IB_PORT_CM_SUP
	};
	unsigned long flags;
	int i;

	if (!cm_dev)
		return;

	write_lock_irqsave(&cm.device_lock, flags);
	list_del(&cm_dev->list);
	write_unlock_irqrestore(&cm.device_lock, flags);

	spin_lock_irq(&cm.lock);
	cm_dev->going_down = 1;
	spin_unlock_irq(&cm.lock);

	for (i = 1; i <= ib_device->phys_port_cnt; i++) {
		if (!rdma_cap_ib_cm(ib_device, i))
			continue;

		port = cm_dev->port[i-1];
		ib_modify_port(ib_device, port->port_num, 0, &port_modify);
		/* Mark all the cm_id's as not valid */
		spin_lock_irq(&cm.lock);
		list_for_each_entry(cm_id_priv, &port->cm_priv_altr_list, altr_list)
			cm_id_priv->altr_send_port_not_ready = 1;
		list_for_each_entry(cm_id_priv, &port->cm_priv_prim_list, prim_list)
			cm_id_priv->prim_send_port_not_ready = 1;
		spin_unlock_irq(&cm.lock);
		/*
		 * We flush the queue here after the going_down set, this
		 * verify that no new works will be queued in the recv handler,
		 * after that we can call the unregister_mad_agent
		 */
		flush_workqueue(cm.wq);
		spin_lock_irq(&cm.state_lock);
		cur_mad_agent = port->mad_agent;
		port->mad_agent = NULL;
		spin_unlock_irq(&cm.state_lock);
		ib_unregister_mad_agent(cur_mad_agent);
		cm_remove_port_fs(port);
	}

	device_unregister(cm_dev->device);
	kfree(cm_dev);
}

static int __init ib_cm_init(void)
{
	int ret;

	memset(&cm, 0, sizeof cm);
	INIT_LIST_HEAD(&cm.device_list);
	rwlock_init(&cm.device_lock);
	spin_lock_init(&cm.lock);
	spin_lock_init(&cm.state_lock);
	cm.listen_service_table = RB_ROOT;
	cm.listen_service_id = be64_to_cpu(IB_CM_ASSIGN_SERVICE_ID);
	cm.remote_id_table = RB_ROOT;
	cm.remote_qp_table = RB_ROOT;
	cm.remote_sidr_table = RB_ROOT;
	idr_init(&cm.local_id_table);
	get_random_bytes(&cm.random_id_operand, sizeof cm.random_id_operand);
	INIT_LIST_HEAD(&cm.timewait_list);

	ret = class_register(&cm_class);
	if (ret) {
		ret = -ENOMEM;
		goto error1;
	}

	cm.wq = alloc_workqueue("ib_cm", 0, 1);
	if (!cm.wq) {
		ret = -ENOMEM;
		goto error2;
	}

	ret = ib_register_client(&cm_client);
	if (ret)
		goto error3;

	return 0;
error3:
	destroy_workqueue(cm.wq);
error2:
	class_unregister(&cm_class);
error1:
	idr_destroy(&cm.local_id_table);
	return ret;
}

static void __exit ib_cm_cleanup(void)
{
	struct cm_timewait_info *timewait_info, *tmp;

	spin_lock_irq(&cm.lock);
	list_for_each_entry(timewait_info, &cm.timewait_list, list)
		cancel_delayed_work(&timewait_info->work.work);
	spin_unlock_irq(&cm.lock);

	ib_unregister_client(&cm_client);
	destroy_workqueue(cm.wq);

	list_for_each_entry_safe(timewait_info, tmp, &cm.timewait_list, list) {
		list_del(&timewait_info->list);
		kfree(timewait_info);
	}

	class_unregister(&cm_class);
	idr_destroy(&cm.local_id_table);
}

module_init(ib_cm_init);
module_exit(ib_cm_cleanup);
<|MERGE_RESOLUTION|>--- conflicted
+++ resolved
@@ -1606,12 +1606,8 @@
 	param->bth_pkey = cm_get_bth_pkey(work);
 	param->port = cm_id_priv->av.port->port_num;
 	param->primary_path = &work->path[0];
-<<<<<<< HEAD
-	if (cm_req_has_alt_path(req_msg))
-=======
 	cm_opa_to_ib_sgid(work, param->primary_path);
 	if (cm_req_has_alt_path(req_msg)) {
->>>>>>> 661e50bc
 		param->alternate_path = &work->path[1];
 		cm_opa_to_ib_sgid(work, param->alternate_path);
 	} else {
