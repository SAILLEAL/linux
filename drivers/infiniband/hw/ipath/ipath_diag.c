/*
 * Copyright (c) 2006, 2007, 2008 QLogic Corporation. All rights reserved.
 * Copyright (c) 2003, 2004, 2005, 2006 PathScale, Inc. All rights reserved.
 *
 * This software is available to you under a choice of one of two
 * licenses.  You may choose to be licensed under the terms of the GNU
 * General Public License (GPL) Version 2, available from the file
 * COPYING in the main directory of this source tree, or the
 * OpenIB.org BSD license below:
 *
 *     Redistribution and use in source and binary forms, with or
 *     without modification, are permitted provided that the following
 *     conditions are met:
 *
 *      - Redistributions of source code must retain the above
 *        copyright notice, this list of conditions and the following
 *        disclaimer.
 *
 *      - Redistributions in binary form must reproduce the above
 *        copyright notice, this list of conditions and the following
 *        disclaimer in the documentation and/or other materials
 *        provided with the distribution.
 *
 * THE SOFTWARE IS PROVIDED "AS IS", WITHOUT WARRANTY OF ANY KIND,
 * EXPRESS OR IMPLIED, INCLUDING BUT NOT LIMITED TO THE WARRANTIES OF
 * MERCHANTABILITY, FITNESS FOR A PARTICULAR PURPOSE AND
 * NONINFRINGEMENT. IN NO EVENT SHALL THE AUTHORS OR COPYRIGHT HOLDERS
 * BE LIABLE FOR ANY CLAIM, DAMAGES OR OTHER LIABILITY, WHETHER IN AN
 * ACTION OF CONTRACT, TORT OR OTHERWISE, ARISING FROM, OUT OF OR IN
 * CONNECTION WITH THE SOFTWARE OR THE USE OR OTHER DEALINGS IN THE
 * SOFTWARE.
 */

/*
 * This file contains support for diagnostic functions.  It is accessed by
 * opening the ipath_diag device, normally minor number 129.  Diagnostic use
 * of the InfiniPath chip may render the chip or board unusable until the
 * driver is unloaded, or in some cases, until the system is rebooted.
 *
 * Accesses to the chip through this interface are not similar to going
 * through the /sys/bus/pci resource mmap interface.
 */

#include <linux/io.h>
#include <linux/pci.h>
#include <linux/vmalloc.h>
#include <linux/fs.h>
#include <linux/export.h>
#include <asm/uaccess.h>

#include "ipath_kernel.h"
#include "ipath_common.h"

int ipath_diag_inuse;
static int diag_set_link;

static int ipath_diag_open(struct inode *in, struct file *fp);
static int ipath_diag_release(struct inode *in, struct file *fp);
static ssize_t ipath_diag_read(struct file *fp, char __user *data,
			       size_t count, loff_t *off);
static ssize_t ipath_diag_write(struct file *fp, const char __user *data,
				size_t count, loff_t *off);

static const struct file_operations diag_file_ops = {
	.owner = THIS_MODULE,
	.write = ipath_diag_write,
	.read = ipath_diag_read,
	.open = ipath_diag_open,
	.release = ipath_diag_release,
	.llseek = default_llseek,
};

static ssize_t ipath_diagpkt_write(struct file *fp,
				   const char __user *data,
				   size_t count, loff_t *off);

static const struct file_operations diagpkt_file_ops = {
	.owner = THIS_MODULE,
	.write = ipath_diagpkt_write,
	.llseek = noop_llseek,
};

static atomic_t diagpkt_count = ATOMIC_INIT(0);
static struct cdev *diagpkt_cdev;
static struct device *diagpkt_dev;

int ipath_diag_add(struct ipath_devdata *dd)
{
	char name[16];
	int ret = 0;

	if (atomic_inc_return(&diagpkt_count) == 1) {
		ret = ipath_cdev_init(IPATH_DIAGPKT_MINOR,
				      "ipath_diagpkt", &diagpkt_file_ops,
				      &diagpkt_cdev, &diagpkt_dev);

		if (ret) {
			ipath_dev_err(dd, "Couldn't create ipath_diagpkt "
				      "device: %d", ret);
			goto done;
		}
	}

	snprintf(name, sizeof(name), "ipath_diag%d", dd->ipath_unit);

	ret = ipath_cdev_init(IPATH_DIAG_MINOR_BASE + dd->ipath_unit, name,
			      &diag_file_ops, &dd->diag_cdev,
			      &dd->diag_dev);
	if (ret)
		ipath_dev_err(dd, "Couldn't create %s device: %d",
			      name, ret);

done:
	return ret;
}

void ipath_diag_remove(struct ipath_devdata *dd)
{
	if (atomic_dec_and_test(&diagpkt_count))
		ipath_cdev_cleanup(&diagpkt_cdev, &diagpkt_dev);

	ipath_cdev_cleanup(&dd->diag_cdev, &dd->diag_dev);
}

/**
 * ipath_read_umem64 - read a 64-bit quantity from the chip into user space
 * @dd: the infinipath device
 * @uaddr: the location to store the data in user memory
 * @caddr: the source chip address (full pointer, not offset)
 * @count: number of bytes to copy (multiple of 32 bits)
 *
 * This function also localizes all chip memory accesses.
 * The copy should be written such that we read full cacheline packets
 * from the chip.  This is usually used for a single qword
 *
 * NOTE:  This assumes the chip address is 64-bit aligned.
 */
static int ipath_read_umem64(struct ipath_devdata *dd, void __user *uaddr,
			     const void __iomem *caddr, size_t count)
{
	const u64 __iomem *reg_addr = caddr;
	const u64 __iomem *reg_end = reg_addr + (count / sizeof(u64));
	int ret;

	/* not very efficient, but it works for now */
	if (reg_addr < dd->ipath_kregbase || reg_end > dd->ipath_kregend) {
		ret = -EINVAL;
		goto bail;
	}
	while (reg_addr < reg_end) {
		u64 data = readq(reg_addr);
		if (copy_to_user(uaddr, &data, sizeof(u64))) {
			ret = -EFAULT;
			goto bail;
		}
		reg_addr++;
		uaddr += sizeof(u64);
	}
	ret = 0;
bail:
	return ret;
}

/**
 * ipath_write_umem64 - write a 64-bit quantity to the chip from user space
 * @dd: the infinipath device
 * @caddr: the destination chip address (full pointer, not offset)
 * @uaddr: the source of the data in user memory
 * @count: the number of bytes to copy (multiple of 32 bits)
 *
 * This is usually used for a single qword
 * NOTE:  This assumes the chip address is 64-bit aligned.
 */

static int ipath_write_umem64(struct ipath_devdata *dd, void __iomem *caddr,
			      const void __user *uaddr, size_t count)
{
	u64 __iomem *reg_addr = caddr;
	const u64 __iomem *reg_end = reg_addr + (count / sizeof(u64));
	int ret;

	/* not very efficient, but it works for now */
	if (reg_addr < dd->ipath_kregbase || reg_end > dd->ipath_kregend) {
		ret = -EINVAL;
		goto bail;
	}
	while (reg_addr < reg_end) {
		u64 data;
		if (copy_from_user(&data, uaddr, sizeof(data))) {
			ret = -EFAULT;
			goto bail;
		}
		writeq(data, reg_addr);

		reg_addr++;
		uaddr += sizeof(u64);
	}
	ret = 0;
bail:
	return ret;
}

/**
 * ipath_read_umem32 - read a 32-bit quantity from the chip into user space
 * @dd: the infinipath device
 * @uaddr: the location to store the data in user memory
 * @caddr: the source chip address (full pointer, not offset)
 * @count: number of bytes to copy
 *
 * read 32 bit values, not 64 bit; for memories that only
 * support 32 bit reads; usually a single dword.
 */
static int ipath_read_umem32(struct ipath_devdata *dd, void __user *uaddr,
			     const void __iomem *caddr, size_t count)
{
	const u32 __iomem *reg_addr = caddr;
	const u32 __iomem *reg_end = reg_addr + (count / sizeof(u32));
	int ret;

	if (reg_addr < (u32 __iomem *) dd->ipath_kregbase ||
	    reg_end > (u32 __iomem *) dd->ipath_kregend) {
		ret = -EINVAL;
		goto bail;
	}
	/* not very efficient, but it works for now */
	while (reg_addr < reg_end) {
		u32 data = readl(reg_addr);
		if (copy_to_user(uaddr, &data, sizeof(data))) {
			ret = -EFAULT;
			goto bail;
		}

		reg_addr++;
		uaddr += sizeof(u32);

	}
	ret = 0;
bail:
	return ret;
}

/**
 * ipath_write_umem32 - write a 32-bit quantity to the chip from user space
 * @dd: the infinipath device
 * @caddr: the destination chip address (full pointer, not offset)
 * @uaddr: the source of the data in user memory
 * @count: number of bytes to copy
 *
 * write 32 bit values, not 64 bit; for memories that only
 * support 32 bit write; usually a single dword.
 */

static int ipath_write_umem32(struct ipath_devdata *dd, void __iomem *caddr,
			      const void __user *uaddr, size_t count)
{
	u32 __iomem *reg_addr = caddr;
	const u32 __iomem *reg_end = reg_addr + (count / sizeof(u32));
	int ret;

	if (reg_addr < (u32 __iomem *) dd->ipath_kregbase ||
	    reg_end > (u32 __iomem *) dd->ipath_kregend) {
		ret = -EINVAL;
		goto bail;
	}
	while (reg_addr < reg_end) {
		u32 data;
		if (copy_from_user(&data, uaddr, sizeof(data))) {
			ret = -EFAULT;
			goto bail;
		}
		writel(data, reg_addr);

		reg_addr++;
		uaddr += sizeof(u32);
	}
	ret = 0;
bail:
	return ret;
}

static int ipath_diag_open(struct inode *in, struct file *fp)
{
	int unit = iminor(in) - IPATH_DIAG_MINOR_BASE;
	struct ipath_devdata *dd;
	int ret;

	mutex_lock(&ipath_mutex);

	if (ipath_diag_inuse) {
		ret = -EBUSY;
		goto bail;
	}

	dd = ipath_lookup(unit);

	if (dd == NULL || !(dd->ipath_flags & IPATH_PRESENT) ||
	    !dd->ipath_kregbase) {
		ret = -ENODEV;
		goto bail;
	}

	fp->private_data = dd;
	ipath_diag_inuse = -2;
	diag_set_link = 0;
	ret = 0;

	/* Only expose a way to reset the device if we
	   make it into diag mode. */
	ipath_expose_reset(&dd->pcidev->dev);

bail:
	mutex_unlock(&ipath_mutex);

	return ret;
}

/**
 * ipath_diagpkt_write - write an IB packet
 * @fp: the diag data device file pointer
 * @data: ipath_diag_pkt structure saying where to get the packet
 * @count: size of data to write
 * @off: unused by this code
 */
static ssize_t ipath_diagpkt_write(struct file *fp,
				   const char __user *data,
				   size_t count, loff_t *off)
{
	u32 __iomem *piobuf;
	u32 plen, pbufn, maxlen_reserve;
	struct ipath_diag_pkt odp;
	struct ipath_diag_xpkt dp;
	u32 *tmpbuf = NULL;
	struct ipath_devdata *dd;
	ssize_t ret = 0;
	u64 val;
	u32 l_state, lt_state; /* LinkState, LinkTrainingState */


	if (count == sizeof(dp)) {
		if (copy_from_user(&dp, data, sizeof(dp))) {
			ret = -EFAULT;
			goto bail;
		}
	} else if (count == sizeof(odp)) {
		if (copy_from_user(&odp, data, sizeof(odp))) {
			ret = -EFAULT;
			goto bail;
		}
<<<<<<< HEAD
		dp.len = odp.len;
		dp.unit = odp.unit;
		dp.data = odp.data;
		dp.pbc_wd = 0;
=======
>>>>>>> 40dde7e2
	} else {
		ret = -EINVAL;
		goto bail;
	}

	/* send count must be an exact number of dwords */
	if (dp.len & 3) {
		ret = -EINVAL;
		goto bail;
	}

	plen = dp.len >> 2;

	dd = ipath_lookup(dp.unit);
	if (!dd || !(dd->ipath_flags & IPATH_PRESENT) ||
	    !dd->ipath_kregbase) {
		ipath_cdbg(VERBOSE, "illegal unit %u for diag data send\n",
			   dp.unit);
		ret = -ENODEV;
		goto bail;
	}

	if (ipath_diag_inuse && !diag_set_link &&
	    !(dd->ipath_flags & IPATH_LINKACTIVE)) {
		diag_set_link = 1;
		ipath_cdbg(VERBOSE, "Trying to set to set link active for "
			   "diag pkt\n");
		ipath_set_linkstate(dd, IPATH_IB_LINKARM);
		ipath_set_linkstate(dd, IPATH_IB_LINKACTIVE);
	}

	if (!(dd->ipath_flags & IPATH_INITTED)) {
		/* no hardware, freeze, etc. */
		ipath_cdbg(VERBOSE, "unit %u not usable\n", dd->ipath_unit);
		ret = -ENODEV;
		goto bail;
	}
	/*
	 * Want to skip check for l_state if using custom PBC,
	 * because we might be trying to force an SM packet out.
	 * first-cut, skip _all_ state checking in that case.
	 */
	val = ipath_ib_state(dd, dd->ipath_lastibcstat);
	lt_state = ipath_ib_linktrstate(dd, dd->ipath_lastibcstat);
	l_state = ipath_ib_linkstate(dd, dd->ipath_lastibcstat);
	if (!dp.pbc_wd && (lt_state != INFINIPATH_IBCS_LT_STATE_LINKUP ||
	    (val != dd->ib_init && val != dd->ib_arm &&
	    val != dd->ib_active))) {
		ipath_cdbg(VERBOSE, "unit %u not ready (state %llx)\n",
			   dd->ipath_unit, (unsigned long long) val);
		ret = -EINVAL;
		goto bail;
	}

	/*
	 * need total length before first word written, plus 2 Dwords. One Dword
	 * is for padding so we get the full user data when not aligned on
	 * a word boundary. The other Dword is to make sure we have room for the
	 * ICRC which gets tacked on later.
	 */
	maxlen_reserve = 2 * sizeof(u32);
	if (dp.len > dd->ipath_ibmaxlen - maxlen_reserve) {
		ipath_dbg("Pkt len 0x%x > ibmaxlen %x\n",
			  dp.len, dd->ipath_ibmaxlen);
		ret = -EINVAL;
		goto bail;
	}

	plen = sizeof(u32) + dp.len;

	tmpbuf = vmalloc(plen);
	if (!tmpbuf) {
		dev_info(&dd->pcidev->dev, "Unable to allocate tmp buffer, "
			 "failing\n");
		ret = -ENOMEM;
		goto bail;
	}

	if (copy_from_user(tmpbuf,
			   (const void __user *) (unsigned long) dp.data,
			   dp.len)) {
		ret = -EFAULT;
		goto bail;
	}

	plen >>= 2;		/* in dwords */

	piobuf = ipath_getpiobuf(dd, plen, &pbufn);
	if (!piobuf) {
		ipath_cdbg(VERBOSE, "No PIO buffers avail unit for %u\n",
			   dd->ipath_unit);
		ret = -EBUSY;
		goto bail;
	}
	/* disarm it just to be extra sure */
	ipath_disarm_piobufs(dd, pbufn, 1);

	if (ipath_debug & __IPATH_PKTDBG)
		ipath_cdbg(VERBOSE, "unit %u 0x%x+1w pio%d\n",
			   dd->ipath_unit, plen - 1, pbufn);

	if (dp.pbc_wd == 0)
		dp.pbc_wd = plen;
	writeq(dp.pbc_wd, piobuf);
	/*
	 * Copy all by the trigger word, then flush, so it's written
	 * to chip before trigger word, then write trigger word, then
	 * flush again, so packet is sent.
	 */
	if (dd->ipath_flags & IPATH_PIO_FLUSH_WC) {
		ipath_flush_wc();
		__iowrite32_copy(piobuf + 2, tmpbuf, plen - 1);
		ipath_flush_wc();
		__raw_writel(tmpbuf[plen - 1], piobuf + plen + 1);
	} else
		__iowrite32_copy(piobuf + 2, tmpbuf, plen);

	ipath_flush_wc();

	ret = sizeof(dp);

bail:
	vfree(tmpbuf);
	return ret;
}

static int ipath_diag_release(struct inode *in, struct file *fp)
{
	mutex_lock(&ipath_mutex);
	ipath_diag_inuse = 0;
	fp->private_data = NULL;
	mutex_unlock(&ipath_mutex);
	return 0;
}

static ssize_t ipath_diag_read(struct file *fp, char __user *data,
			       size_t count, loff_t *off)
{
	struct ipath_devdata *dd = fp->private_data;
	void __iomem *kreg_base;
	ssize_t ret;

	kreg_base = dd->ipath_kregbase;

	if (count == 0)
		ret = 0;
	else if ((count % 4) || (*off % 4))
		/* address or length is not 32-bit aligned, hence invalid */
		ret = -EINVAL;
	else if (ipath_diag_inuse < 1 && (*off || count != 8))
		ret = -EINVAL;  /* prevent cat /dev/ipath_diag* */
	else if ((count % 8) || (*off % 8))
		/* address or length not 64-bit aligned; do 32-bit reads */
		ret = ipath_read_umem32(dd, data, kreg_base + *off, count);
	else
		ret = ipath_read_umem64(dd, data, kreg_base + *off, count);

	if (ret >= 0) {
		*off += count;
		ret = count;
		if (ipath_diag_inuse == -2)
			ipath_diag_inuse++;
	}

	return ret;
}

static ssize_t ipath_diag_write(struct file *fp, const char __user *data,
				size_t count, loff_t *off)
{
	struct ipath_devdata *dd = fp->private_data;
	void __iomem *kreg_base;
	ssize_t ret;

	kreg_base = dd->ipath_kregbase;

	if (count == 0)
		ret = 0;
	else if ((count % 4) || (*off % 4))
		/* address or length is not 32-bit aligned, hence invalid */
		ret = -EINVAL;
	else if ((ipath_diag_inuse == -1 && (*off || count != 8)) ||
		 ipath_diag_inuse == -2)  /* read qw off 0, write qw off 0 */
		ret = -EINVAL;  /* before any other write allowed */
	else if ((count % 8) || (*off % 8))
		/* address or length not 64-bit aligned; do 32-bit writes */
		ret = ipath_write_umem32(dd, kreg_base + *off, data, count);
	else
		ret = ipath_write_umem64(dd, kreg_base + *off, data, count);

	if (ret >= 0) {
		*off += count;
		ret = count;
		if (ipath_diag_inuse == -1)
			ipath_diag_inuse = 1; /* all read/write OK now */
	}

	return ret;
}<|MERGE_RESOLUTION|>--- conflicted
+++ resolved
@@ -346,13 +346,6 @@
 			ret = -EFAULT;
 			goto bail;
 		}
-<<<<<<< HEAD
-		dp.len = odp.len;
-		dp.unit = odp.unit;
-		dp.data = odp.data;
-		dp.pbc_wd = 0;
-=======
->>>>>>> 40dde7e2
 	} else {
 		ret = -EINVAL;
 		goto bail;
