/*
 * Description:  keypad driver for ADP5589, ADP5585
 *		 I2C QWERTY Keypad and IO Expander
 * Bugs: Enter bugs at http://blackfin.uclinux.org/
 *
 * Copyright (C) 2010-2011 Analog Devices Inc.
 * Licensed under the GPL-2.
 */

#include <linux/module.h>
#include <linux/interrupt.h>
#include <linux/irq.h>
#include <linux/workqueue.h>
#include <linux/errno.h>
#include <linux/pm.h>
#include <linux/platform_device.h>
#include <linux/input.h>
#include <linux/i2c.h>
#include <linux/gpio.h>
#include <linux/slab.h>

#include <linux/input/adp5589.h>

/* ADP5589/ADP5585 Common Registers */
#define ADP5589_5_ID			0x00
#define ADP5589_5_INT_STATUS		0x01
#define ADP5589_5_STATUS		0x02
#define ADP5589_5_FIFO_1		0x03
#define ADP5589_5_FIFO_2		0x04
#define ADP5589_5_FIFO_3		0x05
#define ADP5589_5_FIFO_4		0x06
#define ADP5589_5_FIFO_5		0x07
#define ADP5589_5_FIFO_6		0x08
#define ADP5589_5_FIFO_7		0x09
#define ADP5589_5_FIFO_8		0x0A
#define ADP5589_5_FIFO_9		0x0B
#define ADP5589_5_FIFO_10		0x0C
#define ADP5589_5_FIFO_11		0x0D
#define ADP5589_5_FIFO_12		0x0E
#define ADP5589_5_FIFO_13		0x0F
#define ADP5589_5_FIFO_14		0x10
#define ADP5589_5_FIFO_15		0x11
#define ADP5589_5_FIFO_16		0x12
#define ADP5589_5_GPI_INT_STAT_A	0x13
#define ADP5589_5_GPI_INT_STAT_B	0x14

/* ADP5589 Registers */
#define ADP5589_GPI_INT_STAT_C		0x15
#define ADP5589_GPI_STATUS_A		0x16
#define ADP5589_GPI_STATUS_B		0x17
#define ADP5589_GPI_STATUS_C		0x18
#define ADP5589_RPULL_CONFIG_A		0x19
#define ADP5589_RPULL_CONFIG_B		0x1A
#define ADP5589_RPULL_CONFIG_C		0x1B
#define ADP5589_RPULL_CONFIG_D		0x1C
#define ADP5589_RPULL_CONFIG_E		0x1D
#define ADP5589_GPI_INT_LEVEL_A		0x1E
#define ADP5589_GPI_INT_LEVEL_B		0x1F
#define ADP5589_GPI_INT_LEVEL_C		0x20
#define ADP5589_GPI_EVENT_EN_A		0x21
#define ADP5589_GPI_EVENT_EN_B		0x22
#define ADP5589_GPI_EVENT_EN_C		0x23
#define ADP5589_GPI_INTERRUPT_EN_A	0x24
#define ADP5589_GPI_INTERRUPT_EN_B	0x25
#define ADP5589_GPI_INTERRUPT_EN_C	0x26
#define ADP5589_DEBOUNCE_DIS_A		0x27
#define ADP5589_DEBOUNCE_DIS_B		0x28
#define ADP5589_DEBOUNCE_DIS_C		0x29
#define ADP5589_GPO_DATA_OUT_A		0x2A
#define ADP5589_GPO_DATA_OUT_B		0x2B
#define ADP5589_GPO_DATA_OUT_C		0x2C
#define ADP5589_GPO_OUT_MODE_A		0x2D
#define ADP5589_GPO_OUT_MODE_B		0x2E
#define ADP5589_GPO_OUT_MODE_C		0x2F
#define ADP5589_GPIO_DIRECTION_A	0x30
#define ADP5589_GPIO_DIRECTION_B	0x31
#define ADP5589_GPIO_DIRECTION_C	0x32
#define ADP5589_UNLOCK1			0x33
#define ADP5589_UNLOCK2			0x34
#define ADP5589_EXT_LOCK_EVENT		0x35
#define ADP5589_UNLOCK_TIMERS		0x36
#define ADP5589_LOCK_CFG		0x37
#define ADP5589_RESET1_EVENT_A		0x38
#define ADP5589_RESET1_EVENT_B		0x39
#define ADP5589_RESET1_EVENT_C		0x3A
#define ADP5589_RESET2_EVENT_A		0x3B
#define ADP5589_RESET2_EVENT_B		0x3C
#define ADP5589_RESET_CFG		0x3D
#define ADP5589_PWM_OFFT_LOW		0x3E
#define ADP5589_PWM_OFFT_HIGH		0x3F
#define ADP5589_PWM_ONT_LOW		0x40
#define ADP5589_PWM_ONT_HIGH		0x41
#define ADP5589_PWM_CFG			0x42
#define ADP5589_CLOCK_DIV_CFG		0x43
#define ADP5589_LOGIC_1_CFG		0x44
#define ADP5589_LOGIC_2_CFG		0x45
#define ADP5589_LOGIC_FF_CFG		0x46
#define ADP5589_LOGIC_INT_EVENT_EN	0x47
#define ADP5589_POLL_PTIME_CFG		0x48
#define ADP5589_PIN_CONFIG_A		0x49
#define ADP5589_PIN_CONFIG_B		0x4A
#define ADP5589_PIN_CONFIG_C		0x4B
#define ADP5589_PIN_CONFIG_D		0x4C
#define ADP5589_GENERAL_CFG		0x4D
#define ADP5589_INT_EN			0x4E

/* ADP5585 Registers */
#define ADP5585_GPI_STATUS_A		0x15
#define ADP5585_GPI_STATUS_B		0x16
#define ADP5585_RPULL_CONFIG_A		0x17
#define ADP5585_RPULL_CONFIG_B		0x18
#define ADP5585_RPULL_CONFIG_C		0x19
#define ADP5585_RPULL_CONFIG_D		0x1A
#define ADP5585_GPI_INT_LEVEL_A		0x1B
#define ADP5585_GPI_INT_LEVEL_B		0x1C
#define ADP5585_GPI_EVENT_EN_A		0x1D
#define ADP5585_GPI_EVENT_EN_B		0x1E
#define ADP5585_GPI_INTERRUPT_EN_A	0x1F
#define ADP5585_GPI_INTERRUPT_EN_B	0x20
#define ADP5585_DEBOUNCE_DIS_A		0x21
#define ADP5585_DEBOUNCE_DIS_B		0x22
#define ADP5585_GPO_DATA_OUT_A		0x23
#define ADP5585_GPO_DATA_OUT_B		0x24
#define ADP5585_GPO_OUT_MODE_A		0x25
#define ADP5585_GPO_OUT_MODE_B		0x26
#define ADP5585_GPIO_DIRECTION_A	0x27
#define ADP5585_GPIO_DIRECTION_B	0x28
#define ADP5585_RESET1_EVENT_A		0x29
#define ADP5585_RESET1_EVENT_B		0x2A
#define ADP5585_RESET1_EVENT_C		0x2B
#define ADP5585_RESET2_EVENT_A		0x2C
#define ADP5585_RESET2_EVENT_B		0x2D
#define ADP5585_RESET_CFG		0x2E
#define ADP5585_PWM_OFFT_LOW		0x2F
#define ADP5585_PWM_OFFT_HIGH		0x30
#define ADP5585_PWM_ONT_LOW		0x31
#define ADP5585_PWM_ONT_HIGH		0x32
#define ADP5585_PWM_CFG			0x33
#define ADP5585_LOGIC_CFG		0x34
#define ADP5585_LOGIC_FF_CFG		0x35
#define ADP5585_LOGIC_INT_EVENT_EN	0x36
#define ADP5585_POLL_PTIME_CFG		0x37
#define ADP5585_PIN_CONFIG_A		0x38
#define ADP5585_PIN_CONFIG_B		0x39
#define ADP5585_PIN_CONFIG_D		0x3A
#define ADP5585_GENERAL_CFG		0x3B
#define ADP5585_INT_EN			0x3C

/* ID Register */
#define ADP5589_5_DEVICE_ID_MASK	0xF
#define ADP5589_5_MAN_ID_MASK		0xF
#define ADP5589_5_MAN_ID_SHIFT		4
#define ADP5589_5_MAN_ID		0x02

/* GENERAL_CFG Register */
#define OSC_EN		(1 << 7)
#define CORE_CLK(x)	(((x) & 0x3) << 5)
#define LCK_TRK_LOGIC	(1 << 4)	/* ADP5589 only */
#define LCK_TRK_GPI	(1 << 3)	/* ADP5589 only */
#define INT_CFG		(1 << 1)
#define RST_CFG		(1 << 0)

/* INT_EN Register */
#define LOGIC2_IEN	(1 << 5)	/* ADP5589 only */
#define LOGIC1_IEN	(1 << 4)
#define LOCK_IEN	(1 << 3)	/* ADP5589 only */
#define OVRFLOW_IEN	(1 << 2)
#define GPI_IEN		(1 << 1)
#define EVENT_IEN	(1 << 0)

/* Interrupt Status Register */
#define LOGIC2_INT	(1 << 5)	/* ADP5589 only */
#define LOGIC1_INT	(1 << 4)
#define LOCK_INT	(1 << 3)	/* ADP5589 only */
#define OVRFLOW_INT	(1 << 2)
#define GPI_INT		(1 << 1)
#define EVENT_INT	(1 << 0)

/* STATUS Register */
#define LOGIC2_STAT	(1 << 7)	/* ADP5589 only */
#define LOGIC1_STAT	(1 << 6)
#define LOCK_STAT	(1 << 5)	/* ADP5589 only */
#define KEC		0x1F

/* PIN_CONFIG_D Register */
#define C4_EXTEND_CFG	(1 << 6)	/* RESET2 */
#define R4_EXTEND_CFG	(1 << 5)	/* RESET1 */

/* LOCK_CFG */
#define LOCK_EN		(1 << 0)

#define PTIME_MASK	0x3
#define LTIME_MASK	0x3		/* ADP5589 only */

/* Key Event Register xy */
#define KEY_EV_PRESSED		(1 << 7)
#define KEY_EV_MASK		(0x7F)

#define KEYP_MAX_EVENT		16
#define ADP5589_MAXGPIO		19
#define ADP5585_MAXGPIO		11 /* 10 on the ADP5585-01, 11 on ADP5585-02 */

enum {
	ADP5589,
	ADP5585_01,
	ADP5585_02
};

struct adp_constants {
	u8 maxgpio;
	u8 keymapsize;
	u8 gpi_pin_row_base;
	u8 gpi_pin_row_end;
	u8 gpi_pin_col_base;
	u8 gpi_pin_base;
	u8 gpi_pin_end;
	u8 gpimapsize_max;
	u8 max_row_num;
	u8 max_col_num;
	u8 row_mask;
	u8 col_mask;
	u8 col_shift;
	u8 c4_extend_cfg;
	u8 (*bank) (u8 offset);
	u8 (*bit) (u8 offset);
	u8 (*reg) (u8 reg);
};

struct adp5589_kpad {
	struct i2c_client *client;
	struct input_dev *input;
	const struct adp_constants *var;
	unsigned short keycode[ADP5589_KEYMAPSIZE];
	const struct adp5589_gpi_map *gpimap;
	unsigned short gpimapsize;
	unsigned extend_cfg;
	bool is_adp5585;
	bool support_row5;
#ifdef CONFIG_GPIOLIB
	unsigned char gpiomap[ADP5589_MAXGPIO];
	bool export_gpio;
	struct gpio_chip gc;
	struct mutex gpio_lock;	/* Protect cached dir, dat_out */
	u8 dat_out[3];
	u8 dir[3];
#endif
};

/*
 *  ADP5589 / ADP5585 derivative / variant handling
 */


/* ADP5589 */

static unsigned char adp5589_bank(unsigned char offset)
{
	return offset >> 3;
}

static unsigned char adp5589_bit(unsigned char offset)
{
	return 1u << (offset & 0x7);
}

static unsigned char adp5589_reg(unsigned char reg)
{
	return reg;
}

static const struct adp_constants const_adp5589 = {
	.maxgpio		= ADP5589_MAXGPIO,
	.keymapsize		= ADP5589_KEYMAPSIZE,
	.gpi_pin_row_base	= ADP5589_GPI_PIN_ROW_BASE,
	.gpi_pin_row_end	= ADP5589_GPI_PIN_ROW_END,
	.gpi_pin_col_base	= ADP5589_GPI_PIN_COL_BASE,
	.gpi_pin_base		= ADP5589_GPI_PIN_BASE,
	.gpi_pin_end		= ADP5589_GPI_PIN_END,
	.gpimapsize_max		= ADP5589_GPIMAPSIZE_MAX,
	.c4_extend_cfg		= 12,
	.max_row_num		= ADP5589_MAX_ROW_NUM,
	.max_col_num		= ADP5589_MAX_COL_NUM,
	.row_mask		= ADP5589_ROW_MASK,
	.col_mask		= ADP5589_COL_MASK,
	.col_shift		= ADP5589_COL_SHIFT,
	.bank			= adp5589_bank,
	.bit			= adp5589_bit,
	.reg			= adp5589_reg,
};

/* ADP5585 */

static unsigned char adp5585_bank(unsigned char offset)
{
	return offset > ADP5585_MAX_ROW_NUM;
}

static unsigned char adp5585_bit(unsigned char offset)
{
	return (offset > ADP5585_MAX_ROW_NUM) ?
		1u << (offset - ADP5585_COL_SHIFT) : 1u << offset;
}

static const unsigned char adp5585_reg_lut[] = {
	[ADP5589_GPI_STATUS_A]		= ADP5585_GPI_STATUS_A,
	[ADP5589_GPI_STATUS_B]		= ADP5585_GPI_STATUS_B,
	[ADP5589_RPULL_CONFIG_A]	= ADP5585_RPULL_CONFIG_A,
	[ADP5589_RPULL_CONFIG_B]	= ADP5585_RPULL_CONFIG_B,
	[ADP5589_RPULL_CONFIG_C]	= ADP5585_RPULL_CONFIG_C,
	[ADP5589_RPULL_CONFIG_D]	= ADP5585_RPULL_CONFIG_D,
	[ADP5589_GPI_INT_LEVEL_A]	= ADP5585_GPI_INT_LEVEL_A,
	[ADP5589_GPI_INT_LEVEL_B]	= ADP5585_GPI_INT_LEVEL_B,
	[ADP5589_GPI_EVENT_EN_A]	= ADP5585_GPI_EVENT_EN_A,
	[ADP5589_GPI_EVENT_EN_B]	= ADP5585_GPI_EVENT_EN_B,
	[ADP5589_GPI_INTERRUPT_EN_A]	= ADP5585_GPI_INTERRUPT_EN_A,
	[ADP5589_GPI_INTERRUPT_EN_B]	= ADP5585_GPI_INTERRUPT_EN_B,
	[ADP5589_DEBOUNCE_DIS_A]	= ADP5585_DEBOUNCE_DIS_A,
	[ADP5589_DEBOUNCE_DIS_B]	= ADP5585_DEBOUNCE_DIS_B,
	[ADP5589_GPO_DATA_OUT_A]	= ADP5585_GPO_DATA_OUT_A,
	[ADP5589_GPO_DATA_OUT_B]	= ADP5585_GPO_DATA_OUT_B,
	[ADP5589_GPO_OUT_MODE_A]	= ADP5585_GPO_OUT_MODE_A,
	[ADP5589_GPO_OUT_MODE_B]	= ADP5585_GPO_OUT_MODE_B,
	[ADP5589_GPIO_DIRECTION_A]	= ADP5585_GPIO_DIRECTION_A,
	[ADP5589_GPIO_DIRECTION_B]	= ADP5585_GPIO_DIRECTION_B,
	[ADP5589_RESET1_EVENT_A]	= ADP5585_RESET1_EVENT_A,
	[ADP5589_RESET1_EVENT_B]	= ADP5585_RESET1_EVENT_B,
	[ADP5589_RESET1_EVENT_C]	= ADP5585_RESET1_EVENT_C,
	[ADP5589_RESET2_EVENT_A]	= ADP5585_RESET2_EVENT_A,
	[ADP5589_RESET2_EVENT_B]	= ADP5585_RESET2_EVENT_B,
	[ADP5589_RESET_CFG]		= ADP5585_RESET_CFG,
	[ADP5589_PWM_OFFT_LOW]		= ADP5585_PWM_OFFT_LOW,
	[ADP5589_PWM_OFFT_HIGH]		= ADP5585_PWM_OFFT_HIGH,
	[ADP5589_PWM_ONT_LOW]		= ADP5585_PWM_ONT_LOW,
	[ADP5589_PWM_ONT_HIGH]		= ADP5585_PWM_ONT_HIGH,
	[ADP5589_PWM_CFG]		= ADP5585_PWM_CFG,
	[ADP5589_LOGIC_1_CFG]		= ADP5585_LOGIC_CFG,
	[ADP5589_LOGIC_FF_CFG]		= ADP5585_LOGIC_FF_CFG,
	[ADP5589_LOGIC_INT_EVENT_EN]	= ADP5585_LOGIC_INT_EVENT_EN,
	[ADP5589_POLL_PTIME_CFG]	= ADP5585_POLL_PTIME_CFG,
	[ADP5589_PIN_CONFIG_A]		= ADP5585_PIN_CONFIG_A,
	[ADP5589_PIN_CONFIG_B]		= ADP5585_PIN_CONFIG_B,
	[ADP5589_PIN_CONFIG_D]		= ADP5585_PIN_CONFIG_D,
	[ADP5589_GENERAL_CFG]		= ADP5585_GENERAL_CFG,
	[ADP5589_INT_EN]		= ADP5585_INT_EN,
};

static unsigned char adp5585_reg(unsigned char reg)
{
	return adp5585_reg_lut[reg];
}

static const struct adp_constants const_adp5585 = {
	.maxgpio		= ADP5585_MAXGPIO,
	.keymapsize		= ADP5585_KEYMAPSIZE,
	.gpi_pin_row_base	= ADP5585_GPI_PIN_ROW_BASE,
	.gpi_pin_row_end	= ADP5585_GPI_PIN_ROW_END,
	.gpi_pin_col_base	= ADP5585_GPI_PIN_COL_BASE,
	.gpi_pin_base		= ADP5585_GPI_PIN_BASE,
	.gpi_pin_end		= ADP5585_GPI_PIN_END,
	.gpimapsize_max		= ADP5585_GPIMAPSIZE_MAX,
	.c4_extend_cfg		= 10,
	.max_row_num		= ADP5585_MAX_ROW_NUM,
	.max_col_num		= ADP5585_MAX_COL_NUM,
	.row_mask		= ADP5585_ROW_MASK,
	.col_mask		= ADP5585_COL_MASK,
	.col_shift		= ADP5585_COL_SHIFT,
	.bank			= adp5585_bank,
	.bit			= adp5585_bit,
	.reg			= adp5585_reg,
};

static int adp5589_read(struct i2c_client *client, u8 reg)
{
	int ret = i2c_smbus_read_byte_data(client, reg);

	if (ret < 0)
		dev_err(&client->dev, "Read Error\n");

	return ret;
}

static int adp5589_write(struct i2c_client *client, u8 reg, u8 val)
{
	return i2c_smbus_write_byte_data(client, reg, val);
}

#ifdef CONFIG_GPIOLIB
static int adp5589_gpio_get_value(struct gpio_chip *chip, unsigned off)
{
	struct adp5589_kpad *kpad = container_of(chip, struct adp5589_kpad, gc);
	unsigned int bank = kpad->var->bank(kpad->gpiomap[off]);
	unsigned int bit = kpad->var->bit(kpad->gpiomap[off]);

	return !!(adp5589_read(kpad->client,
			       kpad->var->reg(ADP5589_GPI_STATUS_A) + bank) &
			       bit);
}

static void adp5589_gpio_set_value(struct gpio_chip *chip,
				   unsigned off, int val)
{
	struct adp5589_kpad *kpad = container_of(chip, struct adp5589_kpad, gc);
	unsigned int bank = kpad->var->bank(kpad->gpiomap[off]);
	unsigned int bit = kpad->var->bit(kpad->gpiomap[off]);

	mutex_lock(&kpad->gpio_lock);

	if (val)
		kpad->dat_out[bank] |= bit;
	else
		kpad->dat_out[bank] &= ~bit;

	adp5589_write(kpad->client, kpad->var->reg(ADP5589_GPO_DATA_OUT_A) +
		      bank, kpad->dat_out[bank]);

	mutex_unlock(&kpad->gpio_lock);
}

static int adp5589_gpio_direction_input(struct gpio_chip *chip, unsigned off)
{
	struct adp5589_kpad *kpad = container_of(chip, struct adp5589_kpad, gc);
	unsigned int bank = kpad->var->bank(kpad->gpiomap[off]);
	unsigned int bit = kpad->var->bit(kpad->gpiomap[off]);
	int ret;

	mutex_lock(&kpad->gpio_lock);

	kpad->dir[bank] &= ~bit;
	ret = adp5589_write(kpad->client,
			    kpad->var->reg(ADP5589_GPIO_DIRECTION_A) + bank,
			    kpad->dir[bank]);

	mutex_unlock(&kpad->gpio_lock);

	return ret;
}

static int adp5589_gpio_direction_output(struct gpio_chip *chip,
					 unsigned off, int val)
{
	struct adp5589_kpad *kpad = container_of(chip, struct adp5589_kpad, gc);
	unsigned int bank = kpad->var->bank(kpad->gpiomap[off]);
	unsigned int bit = kpad->var->bit(kpad->gpiomap[off]);
	int ret;

	mutex_lock(&kpad->gpio_lock);

	kpad->dir[bank] |= bit;

	if (val)
		kpad->dat_out[bank] |= bit;
	else
		kpad->dat_out[bank] &= ~bit;

	ret = adp5589_write(kpad->client, kpad->var->reg(ADP5589_GPO_DATA_OUT_A)
			    + bank, kpad->dat_out[bank]);
	ret |= adp5589_write(kpad->client,
			     kpad->var->reg(ADP5589_GPIO_DIRECTION_A) + bank,
			     kpad->dir[bank]);

	mutex_unlock(&kpad->gpio_lock);

	return ret;
}

static int adp5589_build_gpiomap(struct adp5589_kpad *kpad,
				const struct adp5589_kpad_platform_data *pdata)
{
	bool pin_used[ADP5589_MAXGPIO];
	int n_unused = 0;
	int i;

	memset(pin_used, false, sizeof(pin_used));

	for (i = 0; i < kpad->var->maxgpio; i++)
		if (pdata->keypad_en_mask & (1 << i))
			pin_used[i] = true;

	for (i = 0; i < kpad->gpimapsize; i++)
		pin_used[kpad->gpimap[i].pin - kpad->var->gpi_pin_base] = true;

	if (kpad->extend_cfg & R4_EXTEND_CFG)
		pin_used[4] = true;

	if (kpad->extend_cfg & C4_EXTEND_CFG)
		pin_used[kpad->var->c4_extend_cfg] = true;

	if (!kpad->support_row5)
		pin_used[5] = true;

	for (i = 0; i < kpad->var->maxgpio; i++)
		if (!pin_used[i])
			kpad->gpiomap[n_unused++] = i;

	return n_unused;
}

static int adp5589_gpio_add(struct adp5589_kpad *kpad,
	const struct adp5589_kpad_platform_data *pdata)
{
	struct device *dev = &kpad->client->dev;
	const struct adp5589_gpio_platform_data *gpio_data = pdata->gpio_data;
	int i, error;

	if (!gpio_data)
		return 0;

	kpad->gc.dev = dev;
	kpad->gc.ngpio = adp5589_build_gpiomap(kpad, pdata);
	if (kpad->gc.ngpio == 0) {
		dev_info(dev, "No unused gpios left to export\n");
		return 0;
	}

	kpad->export_gpio = true;

	kpad->gc.direction_input = adp5589_gpio_direction_input;
	kpad->gc.direction_output = adp5589_gpio_direction_output;
	kpad->gc.get = adp5589_gpio_get_value;
	kpad->gc.set = adp5589_gpio_set_value;
	kpad->gc.can_sleep = 1;

	kpad->gc.base = gpio_data->gpio_start;
	kpad->gc.label = kpad->client->name;
	kpad->gc.owner = THIS_MODULE;

	mutex_init(&kpad->gpio_lock);

	error = gpiochip_add(&kpad->gc);
	if (error) {
		dev_err(dev, "gpiochip_add failed, err: %d\n", error);
		return error;
	}

	for (i = 0; i <= kpad->var->bank(kpad->var->maxgpio); i++) {
		kpad->dat_out[i] = adp5589_read(kpad->client, kpad->var->reg(
						ADP5589_GPO_DATA_OUT_A) + i);
		kpad->dir[i] = adp5589_read(kpad->client, kpad->var->reg(
					    ADP5589_GPIO_DIRECTION_A) + i);
	}

	if (gpio_data->setup) {
		error = gpio_data->setup(kpad->client,
					 kpad->gc.base, kpad->gc.ngpio,
					 gpio_data->context);
		if (error)
			dev_warn(dev, "setup failed, %d\n", error);
	}

	return 0;
}

static void adp5589_gpio_remove(struct adp5589_kpad *kpad,
	const struct adp5589_kpad_platform_data *pdata)
{
	struct device *dev = &kpad->client->dev;
	const struct adp5589_gpio_platform_data *gpio_data = pdata->gpio_data;
	int error;

	if (!kpad->export_gpio)
		return;

	if (gpio_data->teardown) {
		error = gpio_data->teardown(kpad->client,
					    kpad->gc.base, kpad->gc.ngpio,
					    gpio_data->context);
		if (error)
			dev_warn(dev, "teardown failed %d\n", error);
	}

	gpiochip_remove(&kpad->gc);
}
#else
static inline int adp5589_gpio_add(struct adp5589_kpad *kpad,
	struct const adp5589_kpad_platform_data *pdata)
{
	return 0;
}

static inline void adp5589_gpio_remove(struct adp5589_kpad *kpad,
	struct const adp5589_kpad_platform_data *pdata)
{
}
#endif

static void adp5589_report_switches(struct adp5589_kpad *kpad,
				    int key, int key_val)
{
	int i;

	for (i = 0; i < kpad->gpimapsize; i++) {
		if (key_val == kpad->gpimap[i].pin) {
			input_report_switch(kpad->input,
					    kpad->gpimap[i].sw_evt,
					    key & KEY_EV_PRESSED);
			break;
		}
	}
}

static void adp5589_report_events(struct adp5589_kpad *kpad, int ev_cnt)
{
	int i;

	for (i = 0; i < ev_cnt; i++) {
		int key = adp5589_read(kpad->client, ADP5589_5_FIFO_1 + i);
		int key_val = key & KEY_EV_MASK;

		if (key_val >= kpad->var->gpi_pin_base &&
		    key_val <= kpad->var->gpi_pin_end) {
			adp5589_report_switches(kpad, key, key_val);
		} else {
			input_report_key(kpad->input,
					 kpad->keycode[key_val - 1],
					 key & KEY_EV_PRESSED);
		}
	}
}

static irqreturn_t adp5589_irq(int irq, void *handle)
{
	struct adp5589_kpad *kpad = handle;
	struct i2c_client *client = kpad->client;
	int status, ev_cnt;

	status = adp5589_read(client, ADP5589_5_INT_STATUS);

	if (status & OVRFLOW_INT)	/* Unlikely and should never happen */
		dev_err(&client->dev, "Event Overflow Error\n");

	if (status & EVENT_INT) {
		ev_cnt = adp5589_read(client, ADP5589_5_STATUS) & KEC;
		if (ev_cnt) {
			adp5589_report_events(kpad, ev_cnt);
			input_sync(kpad->input);
		}
	}

	adp5589_write(client, ADP5589_5_INT_STATUS, status); /* Status is W1C */

	return IRQ_HANDLED;
}

static int adp5589_get_evcode(struct adp5589_kpad *kpad, unsigned short key)
{
	int i;

	for (i = 0; i < kpad->var->keymapsize; i++)
		if (key == kpad->keycode[i])
			return (i + 1) | KEY_EV_PRESSED;

	dev_err(&kpad->client->dev, "RESET/UNLOCK key not in keycode map\n");

	return -EINVAL;
}

static int adp5589_setup(struct adp5589_kpad *kpad, 
	const struct adp5589_kpad_platform_data *pdata)
{
	struct i2c_client *client = kpad->client;
	u8 (*reg) (u8) = kpad->var->reg;
	unsigned char evt_mode1 = 0, evt_mode2 = 0, evt_mode3 = 0;
	unsigned char pull_mask = 0;
	int i, ret;

	ret = adp5589_write(client, reg(ADP5589_PIN_CONFIG_A),
			    pdata->keypad_en_mask & kpad->var->row_mask);
	ret |= adp5589_write(client, reg(ADP5589_PIN_CONFIG_B),
			     (pdata->keypad_en_mask >> kpad->var->col_shift) &
			     kpad->var->col_mask);

	if (!kpad->is_adp5585)
		ret |= adp5589_write(client, ADP5589_PIN_CONFIG_C,
				     (pdata->keypad_en_mask >> 16) & 0xFF);

	if (!kpad->is_adp5585 && pdata->en_keylock) {
		ret |= adp5589_write(client, ADP5589_UNLOCK1,
				     pdata->unlock_key1);
		ret |= adp5589_write(client, ADP5589_UNLOCK2,
				     pdata->unlock_key2);
		ret |= adp5589_write(client, ADP5589_UNLOCK_TIMERS,
				     pdata->unlock_timer & LTIME_MASK);
		ret |= adp5589_write(client, ADP5589_LOCK_CFG, LOCK_EN);
	}

	for (i = 0; i < KEYP_MAX_EVENT; i++)
		ret |= adp5589_read(client, ADP5589_5_FIFO_1 + i);

	for (i = 0; i < pdata->gpimapsize; i++) {
		unsigned short pin = pdata->gpimap[i].pin;

		if (pin <= kpad->var->gpi_pin_row_end) {
			evt_mode1 |= (1 << (pin - kpad->var->gpi_pin_row_base));
		} else {
			evt_mode2 |=
			    ((1 << (pin - kpad->var->gpi_pin_col_base)) & 0xFF);
			if (!kpad->is_adp5585)
				evt_mode3 |= ((1 << (pin -
					kpad->var->gpi_pin_col_base)) >> 8);
		}
	}

	if (pdata->gpimapsize) {
		ret |= adp5589_write(client, reg(ADP5589_GPI_EVENT_EN_A),
				     evt_mode1);
		ret |= adp5589_write(client, reg(ADP5589_GPI_EVENT_EN_B),
				     evt_mode2);
		if (!kpad->is_adp5585)
			ret |= adp5589_write(client,
					     reg(ADP5589_GPI_EVENT_EN_C),
					     evt_mode3);
	}

	if (pdata->pull_dis_mask & pdata->pullup_en_100k &
		pdata->pullup_en_300k & pdata->pulldown_en_300k)
		dev_warn(&client->dev, "Conflicting pull resistor config\n");

	for (i = 0; i <= kpad->var->max_row_num; i++) {
		unsigned val = 0, bit = (1 << i);
		if (pdata->pullup_en_300k & bit)
			val = 0;
		else if (pdata->pulldown_en_300k & bit)
			val = 1;
		else if (pdata->pullup_en_100k & bit)
			val = 2;
		else if (pdata->pull_dis_mask & bit)
			val = 3;

		pull_mask |= val << (2 * (i & 0x3));

		if (i % 4 == 3 || i == kpad->var->max_row_num) {
			ret |= adp5589_write(client, reg(ADP5585_RPULL_CONFIG_A)
					     + (i >> 2), pull_mask);
			pull_mask = 0;
		}
	}

	for (i = 0; i <= kpad->var->max_col_num; i++) {
		unsigned val = 0, bit = 1 << (i + kpad->var->col_shift);
		if (pdata->pullup_en_300k & bit)
			val = 0;
		else if (pdata->pulldown_en_300k & bit)
			val = 1;
		else if (pdata->pullup_en_100k & bit)
			val = 2;
		else if (pdata->pull_dis_mask & bit)
			val = 3;

		pull_mask |= val << (2 * (i & 0x3));

		if (i % 4 == 3 || i == kpad->var->max_col_num) {
			ret |= adp5589_write(client,
					     reg(ADP5585_RPULL_CONFIG_C) +
					     (i >> 2), pull_mask);
			pull_mask = 0;
		}
	}

	if (pdata->reset1_key_1 && pdata->reset1_key_2 && pdata->reset1_key_3) {
		ret |= adp5589_write(client, reg(ADP5589_RESET1_EVENT_A),
				     adp5589_get_evcode(kpad,
							pdata->reset1_key_1));
		ret |= adp5589_write(client, reg(ADP5589_RESET1_EVENT_B),
				     adp5589_get_evcode(kpad,
							pdata->reset1_key_2));
		ret |= adp5589_write(client, reg(ADP5589_RESET1_EVENT_C),
				     adp5589_get_evcode(kpad,
							pdata->reset1_key_3));
		kpad->extend_cfg |= R4_EXTEND_CFG;
	}

	if (pdata->reset2_key_1 && pdata->reset2_key_2) {
		ret |= adp5589_write(client, reg(ADP5589_RESET2_EVENT_A),
				     adp5589_get_evcode(kpad,
							pdata->reset2_key_1));
		ret |= adp5589_write(client, reg(ADP5589_RESET2_EVENT_B),
				     adp5589_get_evcode(kpad,
							pdata->reset2_key_2));
		kpad->extend_cfg |= C4_EXTEND_CFG;
	}

	if (kpad->extend_cfg) {
		ret |= adp5589_write(client, reg(ADP5589_RESET_CFG),
				     pdata->reset_cfg);
		ret |= adp5589_write(client, reg(ADP5589_PIN_CONFIG_D),
				     kpad->extend_cfg);
	}

	ret |= adp5589_write(client, reg(ADP5589_DEBOUNCE_DIS_A),
			    pdata->debounce_dis_mask & kpad->var->row_mask);

	ret |= adp5589_write(client, reg(ADP5589_DEBOUNCE_DIS_B),
			     (pdata->debounce_dis_mask >> kpad->var->col_shift)
			     & kpad->var->col_mask);

	if (!kpad->is_adp5585)
		ret |= adp5589_write(client, reg(ADP5589_DEBOUNCE_DIS_C),
				     (pdata->debounce_dis_mask >> 16) & 0xFF);

	ret |= adp5589_write(client, reg(ADP5589_POLL_PTIME_CFG),
			     pdata->scan_cycle_time & PTIME_MASK);
	ret |= adp5589_write(client, ADP5589_5_INT_STATUS,
			     (kpad->is_adp5585 ? 0 : LOGIC2_INT) |
			     LOGIC1_INT | OVRFLOW_INT |
			     (kpad->is_adp5585 ? 0 : LOCK_INT) |
			     GPI_INT | EVENT_INT);	/* Status is W1C */

	ret |= adp5589_write(client, reg(ADP5589_GENERAL_CFG),
			     INT_CFG | OSC_EN | CORE_CLK(3));
	ret |= adp5589_write(client, reg(ADP5589_INT_EN),
			     OVRFLOW_IEN | GPI_IEN | EVENT_IEN);

	if (ret < 0) {
		dev_err(&client->dev, "Write Error\n");
		return ret;
	}

	return 0;
}

static void adp5589_report_switch_state(struct adp5589_kpad *kpad)
{
	int gpi_stat_tmp, pin_loc;
	int i;
	int gpi_stat1 = adp5589_read(kpad->client,
				     kpad->var->reg(ADP5589_GPI_STATUS_A));
	int gpi_stat2 = adp5589_read(kpad->client,
				     kpad->var->reg(ADP5589_GPI_STATUS_B));
	int gpi_stat3 = !kpad->is_adp5585 ?
			adp5589_read(kpad->client, ADP5589_GPI_STATUS_C) : 0;

	for (i = 0; i < kpad->gpimapsize; i++) {
		unsigned short pin = kpad->gpimap[i].pin;

		if (pin <= kpad->var->gpi_pin_row_end) {
			gpi_stat_tmp = gpi_stat1;
			pin_loc = pin - kpad->var->gpi_pin_row_base;
		} else if ((pin - kpad->var->gpi_pin_col_base) < 8) {
			gpi_stat_tmp = gpi_stat2;
			pin_loc = pin - kpad->var->gpi_pin_col_base;
		} else {
			gpi_stat_tmp = gpi_stat3;
			pin_loc = pin - kpad->var->gpi_pin_col_base - 8;
		}

		if (gpi_stat_tmp < 0) {
			dev_err(&kpad->client->dev,
				"Can't read GPIO_DAT_STAT switch %d, default to OFF\n",
				pin);
			gpi_stat_tmp = 0;
		}

		input_report_switch(kpad->input,
				    kpad->gpimap[i].sw_evt,
				    !(gpi_stat_tmp & (1 << pin_loc)));
	}

	input_sync(kpad->input);
}

static int adp5589_keypad_add(struct adp5589_kpad *kpad, unsigned int revid,
	const struct adp5589_kpad_platform_data *pdata)
{
	struct i2c_client *client = kpad->client;
	struct input_dev *input;
	unsigned int i;
	int error;

<<<<<<< HEAD
	if (pdata->keymapsize == 0)
		return 0;
=======
	if (!i2c_check_functionality(client->adapter,
				     I2C_FUNC_SMBUS_BYTE_DATA)) {
		dev_err(&client->dev, "SMBUS Byte Data not Supported\n");
		return -EIO;
	}

	if (!pdata) {
		dev_err(&client->dev, "no platform data?\n");
		return -EINVAL;
	}

	kpad = kzalloc(sizeof(*kpad), GFP_KERNEL);
	if (!kpad)
		return -ENOMEM;

	switch (id->driver_data) {
	case ADP5585_02:
		kpad->support_row5 = true;
	case ADP5585_01:
		kpad->is_adp5585 = true;
		kpad->var = &const_adp5585;
		break;
	case ADP5589:
		kpad->support_row5 = true;
		kpad->var = &const_adp5589;
		break;
	}
>>>>>>> 4dcc2058

	if (!((pdata->keypad_en_mask & kpad->var->row_mask) &&
			(pdata->keypad_en_mask >> kpad->var->col_shift)) ||
			!pdata->keymap) {
		dev_err(&client->dev, "no rows, cols or keymap from pdata\n");
		return -EINVAL;
	}

	if (pdata->keymapsize != kpad->var->keymapsize) {
		dev_err(&client->dev, "invalid keymapsize\n");
		return -EINVAL;
	}

	if (!pdata->gpimap && pdata->gpimapsize) {
		dev_err(&client->dev, "invalid gpimap from pdata\n");
		return -EINVAL;
	}

	if (pdata->gpimapsize > kpad->var->gpimapsize_max) {
		dev_err(&client->dev, "invalid gpimapsize\n");
		return -EINVAL;
	}

	for (i = 0; i < pdata->gpimapsize; i++) {
		unsigned short pin = pdata->gpimap[i].pin;

		if (pin < kpad->var->gpi_pin_base ||
				pin > kpad->var->gpi_pin_end) {
			dev_err(&client->dev, "invalid gpi pin data\n");
			return -EINVAL;
		}

		if ((1 << (pin - kpad->var->gpi_pin_row_base)) &
				pdata->keypad_en_mask) {
			dev_err(&client->dev, "invalid gpi row/col data\n");
			return -EINVAL;
		}
	}

	if (!client->irq) {
		dev_err(&client->dev, "no IRQ?\n");
		return -EINVAL;
	}

	input = input_allocate_device();
	if (!input)
		return -ENOMEM;

	kpad->input = input;

	input->name = client->name;
	input->phys = "adp5589-keys/input0";
	input->dev.parent = &client->dev;

	input_set_drvdata(input, kpad);

	input->id.bustype = BUS_I2C;
	input->id.vendor = 0x0001;
	input->id.product = 0x0001;
	input->id.version = revid;

	input->keycodesize = sizeof(kpad->keycode[0]);
	input->keycodemax = pdata->keymapsize;
	input->keycode = kpad->keycode;

	memcpy(kpad->keycode, pdata->keymap,
	       pdata->keymapsize * input->keycodesize);

	kpad->gpimap = pdata->gpimap;
	kpad->gpimapsize = pdata->gpimapsize;

	/* setup input device */
	__set_bit(EV_KEY, input->evbit);

	if (pdata->repeat)
		__set_bit(EV_REP, input->evbit);

	for (i = 0; i < input->keycodemax; i++)
		if (kpad->keycode[i] <= KEY_MAX)
			__set_bit(kpad->keycode[i], input->keybit);
	__clear_bit(KEY_RESERVED, input->keybit);

	if (kpad->gpimapsize)
		__set_bit(EV_SW, input->evbit);
	for (i = 0; i < kpad->gpimapsize; i++)
		__set_bit(kpad->gpimap[i].sw_evt, input->swbit);

	error = input_register_device(input);
	if (error) {
		dev_err(&client->dev, "unable to register input device\n");
		goto err_free_input;
	}

	error = request_threaded_irq(client->irq, NULL, adp5589_irq,
				     IRQF_TRIGGER_FALLING | IRQF_ONESHOT,
				     client->dev.driver->name, kpad);
	if (error) {
		dev_err(&client->dev, "irq %d busy?\n", client->irq);
		goto err_unreg_dev;
	}

	device_init_wakeup(&client->dev, 1);

	return 0;

err_unreg_dev:
	input_unregister_device(input);
	input = NULL;
err_free_input:
	input_free_device(input);

	return error;
}

static void adp5589_keypad_remove(struct adp5589_kpad *kpad,
	const struct adp5589_kpad_platform_data *pdata)
{
	if (!kpad->input)
		return;

	free_irq(kpad->client->irq, kpad);
	input_unregister_device(kpad->input);
}

static const struct adp5589_gpio_platform_data adp5589_default_gpio_pdata = {
	.gpio_start = -1,
};

static const struct adp5589_kpad_platform_data adp5589_default_pdata = {
	.gpio_data = &adp5589_default_gpio_pdata,
};

static int adp5589_probe(struct i2c_client *client,
			 const struct i2c_device_id *id)
{
	unsigned int dev_id;
	struct adp5589_kpad *kpad;
	const struct adp5589_kpad_platform_data *pdata =
		dev_get_platdata(&client->dev);
	unsigned int revid;
	int error, ret;

	if (!i2c_check_functionality(client->adapter,
				     I2C_FUNC_SMBUS_BYTE_DATA)) {
		dev_err(&client->dev, "SMBUS Byte Data not Supported\n");
		return -EIO;
	}

	if (!pdata)
		pdata = &adp5589_default_pdata;

	kpad = kzalloc(sizeof(*kpad), GFP_KERNEL);
	if (!kpad)
		return -ENOMEM;

	kpad->client = client;

	if (id) {
		dev_id = id->driver_data;
	} else if (client->dev.of_node) {
		const struct of_device_id *of_id;

		of_id = of_match_node(client->dev.driver->of_match_table,
			client->dev.of_node);
		if (!of_id)
			return -ENODEV;
		dev_id = (unsigned int)of_id->data;
	} else {
		return -ENODEV;
	}

	switch (dev_id) {
	case ADP5585_02:
		kpad->adp5585_support_row5 = true;
	case ADP5585_01:
		kpad->is_adp5585 = true;
		kpad->var = &const_adp5585;
		break;
	case ADP5589:
		kpad->var = &const_adp5589;
		break;
	}

	ret = adp5589_read(client, ADP5589_5_ID);
	if (ret < 0) {
		error = ret;
		goto err_free_mem;
	}

	revid = (u8) ret & ADP5589_5_DEVICE_ID_MASK;

	error = adp5589_keypad_add(kpad, revid, pdata);
	if (error)
		goto err_free_mem;

	error = adp5589_setup(kpad, pdata);
	if (error)
		goto err_keypad_remove;

	if (kpad->gpimapsize)
		adp5589_report_switch_state(kpad);

	error = adp5589_gpio_add(kpad, pdata);
	if (error)
		goto err_keypad_remove;

	i2c_set_clientdata(client, kpad);

	dev_info(&client->dev, "Rev.%d keypad, irq %d\n", revid, client->irq);
	return 0;

err_keypad_remove:
	adp5589_keypad_remove(kpad, pdata);
err_free_mem:
	kfree(kpad);

	return error;
}

static int adp5589_remove(struct i2c_client *client)
{
	struct adp5589_kpad *kpad = i2c_get_clientdata(client);
	const struct adp5589_kpad_platform_data *pdata =
		dev_get_platdata(&client->dev);

	adp5589_write(client, kpad->var->reg(ADP5589_GENERAL_CFG), 0);
	adp5589_keypad_remove(kpad, pdata);
	adp5589_gpio_remove(kpad, pdata);
	kfree(kpad);

	return 0;
}

#ifdef CONFIG_PM_SLEEP
static int adp5589_suspend(struct device *dev)
{
	struct adp5589_kpad *kpad = dev_get_drvdata(dev);
	struct i2c_client *client = kpad->client;

	if (!kpad->input)
		return 0;

	disable_irq(client->irq);

	if (device_may_wakeup(&client->dev))
		enable_irq_wake(client->irq);

	return 0;
}

static int adp5589_resume(struct device *dev)
{
	struct adp5589_kpad *kpad = dev_get_drvdata(dev);
	struct i2c_client *client = kpad->client;

	if (!kpad->input)
		return 0;

	if (device_may_wakeup(&client->dev))
		disable_irq_wake(client->irq);

	enable_irq(client->irq);

	return 0;
}
#endif

static SIMPLE_DEV_PM_OPS(adp5589_dev_pm_ops, adp5589_suspend, adp5589_resume);

static const struct of_device_id adp5589_of_match[] = {
	{ .compatible = "adi,adp5585", .data = (void *)ADP5585_01 },
	{ .compatible = "adi,adp5585-02", .data = (void *)ADP5585_02 },
	{ .compatible = "adi,adp5589", .data = (void *)ADP5589 },
	{}
};

static const struct i2c_device_id adp5589_id[] = {
	{"adp5589-keys", ADP5589},
	{"adp5585-keys", ADP5585_01},
	{"adp5585-02-keys", ADP5585_02}, /* Adds ROW5 to ADP5585 */
	{}
};

MODULE_DEVICE_TABLE(i2c, adp5589_id);

static struct i2c_driver adp5589_driver = {
	.driver = {
		.name = KBUILD_MODNAME,
		.pm = &adp5589_dev_pm_ops,
		.of_match_table = adp5589_of_match,
	},
	.probe = adp5589_probe,
	.remove = adp5589_remove,
	.id_table = adp5589_id,
};

module_i2c_driver(adp5589_driver);

MODULE_LICENSE("GPL");
MODULE_AUTHOR("Michael Hennerich <hennerich@blackfin.uclinux.org>");
MODULE_DESCRIPTION("ADP5589/ADP5585 Keypad driver");<|MERGE_RESOLUTION|>--- conflicted
+++ resolved
@@ -505,7 +505,7 @@
 	if (!gpio_data)
 		return 0;
 
-	kpad->gc.dev = dev;
+	kpad->gc.parent = dev;
 	kpad->gc.ngpio = adp5589_build_gpiomap(kpad, pdata);
 	if (kpad->gc.ngpio == 0) {
 		dev_info(dev, "No unused gpios left to export\n");
@@ -866,10 +866,9 @@
 	unsigned int i;
 	int error;
 
-<<<<<<< HEAD
 	if (pdata->keymapsize == 0)
 		return 0;
-=======
+
 	if (!i2c_check_functionality(client->adapter,
 				     I2C_FUNC_SMBUS_BYTE_DATA)) {
 		dev_err(&client->dev, "SMBUS Byte Data not Supported\n");
@@ -897,7 +896,6 @@
 		kpad->var = &const_adp5589;
 		break;
 	}
->>>>>>> 4dcc2058
 
 	if (!((pdata->keypad_en_mask & kpad->var->row_mask) &&
 			(pdata->keypad_en_mask >> kpad->var->col_shift)) ||
