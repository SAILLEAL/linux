/*
 * This file is subject to the terms and conditions of the GNU General Public
 * License.  See the file "COPYING" in the main directory of this archive
 * for more details.
 *
 * Copyright (c) 2004-2009 Silicon Graphics, Inc.  All Rights Reserved.
 */

/*
 * Cross Partition Communication (XPC) support - standard version.
 *
 *	XPC provides a message passing capability that crosses partition
 *	boundaries. This module is made up of two parts:
 *
 *	    partition	This part detects the presence/absence of other
 *			partitions. It provides a heartbeat and monitors
 *			the heartbeats of other partitions.
 *
 *	    channel	This part manages the channels and sends/receives
 *			messages across them to/from other partitions.
 *
 *	There are a couple of additional functions residing in XP, which
 *	provide an interface to XPC for its users.
 *
 *
 *	Caveats:
 *
 *	  . Currently on sn2, we have no way to determine which nasid an IRQ
 *	    came from. Thus, xpc_send_IRQ_sn2() does a remote amo write
 *	    followed by an IPI. The amo indicates where data is to be pulled
 *	    from, so after the IPI arrives, the remote partition checks the amo
 *	    word. The IPI can actually arrive before the amo however, so other
 *	    code must periodically check for this case. Also, remote amo
 *	    operations do not reliably time out. Thus we do a remote PIO read
 *	    solely to know whether the remote partition is down and whether we
 *	    should stop sending IPIs to it. This remote PIO read operation is
 *	    set up in a special nofault region so SAL knows to ignore (and
 *	    cleanup) any errors due to the remote amo write, PIO read, and/or
 *	    PIO write operations.
 *
 *	    If/when new hardware solves this IPI problem, we should abandon
 *	    the current approach.
 *
 */

#include <linux/module.h>
#include <linux/sysctl.h>
#include <linux/device.h>
#include <linux/delay.h>
#include <linux/reboot.h>
#include <linux/kdebug.h>
#include <linux/kthread.h>
#include "xpc.h"

/* define two XPC debug device structures to be used with dev_dbg() et al */

struct device_driver xpc_dbg_name = {
	.name = "xpc"
};

struct device xpc_part_dbg_subname = {
	.init_name = "",	/* set to "part" at xpc_init() time */
	.driver = &xpc_dbg_name
};

struct device xpc_chan_dbg_subname = {
	.init_name = "",	/* set to "chan" at xpc_init() time */
	.driver = &xpc_dbg_name
};

struct device *xpc_part = &xpc_part_dbg_subname;
struct device *xpc_chan = &xpc_chan_dbg_subname;

static int xpc_kdebug_ignore;

/* systune related variables for /proc/sys directories */

static int xpc_hb_interval = XPC_HB_DEFAULT_INTERVAL;
static int xpc_hb_min_interval = 1;
static int xpc_hb_max_interval = 10;

static int xpc_hb_check_interval = XPC_HB_CHECK_DEFAULT_INTERVAL;
static int xpc_hb_check_min_interval = 10;
static int xpc_hb_check_max_interval = 120;

int xpc_disengage_timelimit = XPC_DISENGAGE_DEFAULT_TIMELIMIT;
static int xpc_disengage_min_timelimit;	/* = 0 */
static int xpc_disengage_max_timelimit = 120;

static ctl_table xpc_sys_xpc_hb_dir[] = {
	{
	 .ctl_name = CTL_UNNUMBERED,
	 .procname = "hb_interval",
	 .data = &xpc_hb_interval,
	 .maxlen = sizeof(int),
	 .mode = 0644,
	 .proc_handler = &proc_dointvec_minmax,
	 .strategy = &sysctl_intvec,
	 .extra1 = &xpc_hb_min_interval,
	 .extra2 = &xpc_hb_max_interval},
	{
	 .ctl_name = CTL_UNNUMBERED,
	 .procname = "hb_check_interval",
	 .data = &xpc_hb_check_interval,
	 .maxlen = sizeof(int),
	 .mode = 0644,
	 .proc_handler = &proc_dointvec_minmax,
	 .strategy = &sysctl_intvec,
	 .extra1 = &xpc_hb_check_min_interval,
	 .extra2 = &xpc_hb_check_max_interval},
	{}
};
static ctl_table xpc_sys_xpc_dir[] = {
	{
	 .ctl_name = CTL_UNNUMBERED,
	 .procname = "hb",
	 .mode = 0555,
	 .child = xpc_sys_xpc_hb_dir},
	{
	 .ctl_name = CTL_UNNUMBERED,
	 .procname = "disengage_timelimit",
	 .data = &xpc_disengage_timelimit,
	 .maxlen = sizeof(int),
	 .mode = 0644,
	 .proc_handler = &proc_dointvec_minmax,
	 .strategy = &sysctl_intvec,
	 .extra1 = &xpc_disengage_min_timelimit,
	 .extra2 = &xpc_disengage_max_timelimit},
	{}
};
static ctl_table xpc_sys_dir[] = {
	{
	 .ctl_name = CTL_UNNUMBERED,
	 .procname = "xpc",
	 .mode = 0555,
	 .child = xpc_sys_xpc_dir},
	{}
};
static struct ctl_table_header *xpc_sysctl;

/* non-zero if any remote partition disengage was timed out */
int xpc_disengage_timedout;

/* #of activate IRQs received and not yet processed */
int xpc_activate_IRQ_rcvd;
DEFINE_SPINLOCK(xpc_activate_IRQ_rcvd_lock);

/* IRQ handler notifies this wait queue on receipt of an IRQ */
DECLARE_WAIT_QUEUE_HEAD(xpc_activate_IRQ_wq);

static unsigned long xpc_hb_check_timeout;
static struct timer_list xpc_hb_timer;

/* notification that the xpc_hb_checker thread has exited */
static DECLARE_COMPLETION(xpc_hb_checker_exited);

/* notification that the xpc_discovery thread has exited */
static DECLARE_COMPLETION(xpc_discovery_exited);

static void xpc_kthread_waitmsgs(struct xpc_partition *, struct xpc_channel *);

static int xpc_system_reboot(struct notifier_block *, unsigned long, void *);
static struct notifier_block xpc_reboot_notifier = {
	.notifier_call = xpc_system_reboot,
};

static int xpc_system_die(struct notifier_block *, unsigned long, void *);
static struct notifier_block xpc_die_notifier = {
	.notifier_call = xpc_system_die,
};

<<<<<<< HEAD
int (*xpc_setup_partitions_sn) (void);
void (*xpc_teardown_partitions_sn) (void);
enum xp_retval (*xpc_get_partition_rsvd_page_pa) (void *buf, u64 *cookie,
						  unsigned long *rp_pa,
						  size_t *len);
int (*xpc_setup_rsvd_page_sn) (struct xpc_rsvd_page *rp);
void (*xpc_heartbeat_init) (void);
void (*xpc_heartbeat_exit) (void);
void (*xpc_increment_heartbeat) (void);
void (*xpc_offline_heartbeat) (void);
void (*xpc_online_heartbeat) (void);
enum xp_retval (*xpc_get_remote_heartbeat) (struct xpc_partition *part);

enum xp_retval (*xpc_make_first_contact) (struct xpc_partition *part);
void (*xpc_notify_senders_of_disconnect) (struct xpc_channel *ch);
u64 (*xpc_get_chctl_all_flags) (struct xpc_partition *part);
enum xp_retval (*xpc_setup_msg_structures) (struct xpc_channel *ch);
void (*xpc_teardown_msg_structures) (struct xpc_channel *ch);
void (*xpc_process_msg_chctl_flags) (struct xpc_partition *part, int ch_number);
int (*xpc_n_of_deliverable_payloads) (struct xpc_channel *ch);
void *(*xpc_get_deliverable_payload) (struct xpc_channel *ch);

void (*xpc_request_partition_activation) (struct xpc_rsvd_page *remote_rp,
					  unsigned long remote_rp_pa,
					  int nasid);
void (*xpc_request_partition_reactivation) (struct xpc_partition *part);
void (*xpc_request_partition_deactivation) (struct xpc_partition *part);
void (*xpc_cancel_partition_deactivation_request) (struct xpc_partition *part);

void (*xpc_process_activate_IRQ_rcvd) (void);
enum xp_retval (*xpc_setup_ch_structures_sn) (struct xpc_partition *part);
void (*xpc_teardown_ch_structures_sn) (struct xpc_partition *part);

void (*xpc_indicate_partition_engaged) (struct xpc_partition *part);
int (*xpc_partition_engaged) (short partid);
int (*xpc_any_partition_engaged) (void);
void (*xpc_indicate_partition_disengaged) (struct xpc_partition *part);
void (*xpc_assume_partition_disengaged) (short partid);

void (*xpc_send_chctl_closerequest) (struct xpc_channel *ch,
				     unsigned long *irq_flags);
void (*xpc_send_chctl_closereply) (struct xpc_channel *ch,
				   unsigned long *irq_flags);
void (*xpc_send_chctl_openrequest) (struct xpc_channel *ch,
				    unsigned long *irq_flags);
void (*xpc_send_chctl_openreply) (struct xpc_channel *ch,
				  unsigned long *irq_flags);

enum xp_retval (*xpc_save_remote_msgqueue_pa) (struct xpc_channel *ch,
					       unsigned long msgqueue_pa);

enum xp_retval (*xpc_send_payload) (struct xpc_channel *ch, u32 flags,
				    void *payload, u16 payload_size,
				    u8 notify_type, xpc_notify_func func,
				    void *key);
void (*xpc_received_payload) (struct xpc_channel *ch, void *payload);
=======
struct xpc_arch_operations xpc_arch_ops;
>>>>>>> 6574612f

/*
 * Timer function to enforce the timelimit on the partition disengage.
 */
static void
xpc_timeout_partition_disengage(unsigned long data)
{
	struct xpc_partition *part = (struct xpc_partition *)data;

	DBUG_ON(time_is_after_jiffies(part->disengage_timeout));

	(void)xpc_partition_disengaged(part);

	DBUG_ON(part->disengage_timeout != 0);
	DBUG_ON(xpc_arch_ops.partition_engaged(XPC_PARTID(part)));
}

/*
 * Timer to produce the heartbeat.  The timer structures function is
 * already set when this is initially called.  A tunable is used to
 * specify when the next timeout should occur.
 */
static void
xpc_hb_beater(unsigned long dummy)
{
	xpc_arch_ops.increment_heartbeat();

	if (time_is_before_eq_jiffies(xpc_hb_check_timeout))
		wake_up_interruptible(&xpc_activate_IRQ_wq);

	xpc_hb_timer.expires = jiffies + (xpc_hb_interval * HZ);
	add_timer(&xpc_hb_timer);
}

static void
xpc_start_hb_beater(void)
{
	xpc_arch_ops.heartbeat_init();
	init_timer(&xpc_hb_timer);
	xpc_hb_timer.function = xpc_hb_beater;
	xpc_hb_beater(0);
}

static void
xpc_stop_hb_beater(void)
{
	del_timer_sync(&xpc_hb_timer);
	xpc_arch_ops.heartbeat_exit();
}

/*
 * At periodic intervals, scan through all active partitions and ensure
 * their heartbeat is still active.  If not, the partition is deactivated.
 */
static void
xpc_check_remote_hb(void)
{
	struct xpc_partition *part;
	short partid;
	enum xp_retval ret;

	for (partid = 0; partid < xp_max_npartitions; partid++) {

		if (xpc_exiting)
			break;

		if (partid == xp_partition_id)
			continue;

		part = &xpc_partitions[partid];

		if (part->act_state == XPC_P_AS_INACTIVE ||
		    part->act_state == XPC_P_AS_DEACTIVATING) {
			continue;
		}

		ret = xpc_arch_ops.get_remote_heartbeat(part);
		if (ret != xpSuccess)
			XPC_DEACTIVATE_PARTITION(part, ret);
	}
}

/*
 * This thread is responsible for nearly all of the partition
 * activation/deactivation.
 */
static int
xpc_hb_checker(void *ignore)
{
	int force_IRQ = 0;

	/* this thread was marked active by xpc_hb_init() */

	set_cpus_allowed_ptr(current, cpumask_of(XPC_HB_CHECK_CPU));

	/* set our heartbeating to other partitions into motion */
	xpc_hb_check_timeout = jiffies + (xpc_hb_check_interval * HZ);
	xpc_start_hb_beater();

	while (!xpc_exiting) {

		dev_dbg(xpc_part, "woke up with %d ticks rem; %d IRQs have "
			"been received\n",
			(int)(xpc_hb_check_timeout - jiffies),
			xpc_activate_IRQ_rcvd);

		/* checking of remote heartbeats is skewed by IRQ handling */
		if (time_is_before_eq_jiffies(xpc_hb_check_timeout)) {
			xpc_hb_check_timeout = jiffies +
			    (xpc_hb_check_interval * HZ);

			dev_dbg(xpc_part, "checking remote heartbeats\n");
			xpc_check_remote_hb();

			/*
			 * On sn2 we need to periodically recheck to ensure no
			 * IRQ/amo pairs have been missed.
			 */
			if (is_shub())
				force_IRQ = 1;
		}

		/* check for outstanding IRQs */
		if (xpc_activate_IRQ_rcvd > 0 || force_IRQ != 0) {
			force_IRQ = 0;
			dev_dbg(xpc_part, "processing activate IRQs "
				"received\n");
			xpc_arch_ops.process_activate_IRQ_rcvd();
		}

		/* wait for IRQ or timeout */
		(void)wait_event_interruptible(xpc_activate_IRQ_wq,
					       (time_is_before_eq_jiffies(
						xpc_hb_check_timeout) ||
						xpc_activate_IRQ_rcvd > 0 ||
						xpc_exiting));
	}

	xpc_stop_hb_beater();

	dev_dbg(xpc_part, "heartbeat checker is exiting\n");

	/* mark this thread as having exited */
	complete(&xpc_hb_checker_exited);
	return 0;
}

/*
 * This thread will attempt to discover other partitions to activate
 * based on info provided by SAL. This new thread is short lived and
 * will exit once discovery is complete.
 */
static int
xpc_initiate_discovery(void *ignore)
{
	xpc_discovery();

	dev_dbg(xpc_part, "discovery thread is exiting\n");

	/* mark this thread as having exited */
	complete(&xpc_discovery_exited);
	return 0;
}

/*
 * The first kthread assigned to a newly activated partition is the one
 * created by XPC HB with which it calls xpc_activating(). XPC hangs on to
 * that kthread until the partition is brought down, at which time that kthread
 * returns back to XPC HB. (The return of that kthread will signify to XPC HB
 * that XPC has dismantled all communication infrastructure for the associated
 * partition.) This kthread becomes the channel manager for that partition.
 *
 * Each active partition has a channel manager, who, besides connecting and
 * disconnecting channels, will ensure that each of the partition's connected
 * channels has the required number of assigned kthreads to get the work done.
 */
static void
xpc_channel_mgr(struct xpc_partition *part)
{
	while (part->act_state != XPC_P_AS_DEACTIVATING ||
	       atomic_read(&part->nchannels_active) > 0 ||
	       !xpc_partition_disengaged(part)) {

		xpc_process_sent_chctl_flags(part);

		/*
		 * Wait until we've been requested to activate kthreads or
		 * all of the channel's message queues have been torn down or
		 * a signal is pending.
		 *
		 * The channel_mgr_requests is set to 1 after being awakened,
		 * This is done to prevent the channel mgr from making one pass
		 * through the loop for each request, since he will
		 * be servicing all the requests in one pass. The reason it's
		 * set to 1 instead of 0 is so that other kthreads will know
		 * that the channel mgr is running and won't bother trying to
		 * wake him up.
		 */
		atomic_dec(&part->channel_mgr_requests);
		(void)wait_event_interruptible(part->channel_mgr_wq,
				(atomic_read(&part->channel_mgr_requests) > 0 ||
				 part->chctl.all_flags != 0 ||
				 (part->act_state == XPC_P_AS_DEACTIVATING &&
				 atomic_read(&part->nchannels_active) == 0 &&
				 xpc_partition_disengaged(part))));
		atomic_set(&part->channel_mgr_requests, 1);
	}
}

/*
 * Guarantee that the kzalloc'd memory is cacheline aligned.
 */
void *
xpc_kzalloc_cacheline_aligned(size_t size, gfp_t flags, void **base)
{
	/* see if kzalloc will give us cachline aligned memory by default */
	*base = kzalloc(size, flags);
	if (*base == NULL)
		return NULL;

	if ((u64)*base == L1_CACHE_ALIGN((u64)*base))
		return *base;

	kfree(*base);

	/* nope, we'll have to do it ourselves */
	*base = kzalloc(size + L1_CACHE_BYTES, flags);
	if (*base == NULL)
		return NULL;

	return (void *)L1_CACHE_ALIGN((u64)*base);
}

/*
 * Setup the channel structures necessary to support XPartition Communication
 * between the specified remote partition and the local one.
 */
static enum xp_retval
xpc_setup_ch_structures(struct xpc_partition *part)
{
	enum xp_retval ret;
	int ch_number;
	struct xpc_channel *ch;
	short partid = XPC_PARTID(part);

	/*
	 * Allocate all of the channel structures as a contiguous chunk of
	 * memory.
	 */
	DBUG_ON(part->channels != NULL);
	part->channels = kzalloc(sizeof(struct xpc_channel) * XPC_MAX_NCHANNELS,
				 GFP_KERNEL);
	if (part->channels == NULL) {
		dev_err(xpc_chan, "can't get memory for channels\n");
		return xpNoMemory;
	}

	/* allocate the remote open and close args */

	part->remote_openclose_args =
	    xpc_kzalloc_cacheline_aligned(XPC_OPENCLOSE_ARGS_SIZE,
					  GFP_KERNEL, &part->
					  remote_openclose_args_base);
	if (part->remote_openclose_args == NULL) {
		dev_err(xpc_chan, "can't get memory for remote connect args\n");
		ret = xpNoMemory;
		goto out_1;
	}

	part->chctl.all_flags = 0;
	spin_lock_init(&part->chctl_lock);

	atomic_set(&part->channel_mgr_requests, 1);
	init_waitqueue_head(&part->channel_mgr_wq);

	part->nchannels = XPC_MAX_NCHANNELS;

	atomic_set(&part->nchannels_active, 0);
	atomic_set(&part->nchannels_engaged, 0);

	for (ch_number = 0; ch_number < part->nchannels; ch_number++) {
		ch = &part->channels[ch_number];

		ch->partid = partid;
		ch->number = ch_number;
		ch->flags = XPC_C_DISCONNECTED;

		atomic_set(&ch->kthreads_assigned, 0);
		atomic_set(&ch->kthreads_idle, 0);
		atomic_set(&ch->kthreads_active, 0);

		atomic_set(&ch->references, 0);
		atomic_set(&ch->n_to_notify, 0);

		spin_lock_init(&ch->lock);
		init_completion(&ch->wdisconnect_wait);

		atomic_set(&ch->n_on_msg_allocate_wq, 0);
		init_waitqueue_head(&ch->msg_allocate_wq);
		init_waitqueue_head(&ch->idle_wq);
	}

	ret = xpc_arch_ops.setup_ch_structures(part);
	if (ret != xpSuccess)
		goto out_2;

	/*
	 * With the setting of the partition setup_state to XPC_P_SS_SETUP,
	 * we're declaring that this partition is ready to go.
	 */
	part->setup_state = XPC_P_SS_SETUP;

	return xpSuccess;

	/* setup of ch structures failed */
out_2:
	kfree(part->remote_openclose_args_base);
	part->remote_openclose_args = NULL;
out_1:
	kfree(part->channels);
	part->channels = NULL;
	return ret;
}

/*
 * Teardown the channel structures necessary to support XPartition Communication
 * between the specified remote partition and the local one.
 */
static void
xpc_teardown_ch_structures(struct xpc_partition *part)
{
	DBUG_ON(atomic_read(&part->nchannels_engaged) != 0);
	DBUG_ON(atomic_read(&part->nchannels_active) != 0);

	/*
	 * Make this partition inaccessible to local processes by marking it
	 * as no longer setup. Then wait before proceeding with the teardown
	 * until all existing references cease.
	 */
	DBUG_ON(part->setup_state != XPC_P_SS_SETUP);
	part->setup_state = XPC_P_SS_WTEARDOWN;

	wait_event(part->teardown_wq, (atomic_read(&part->references) == 0));

	/* now we can begin tearing down the infrastructure */

	xpc_arch_ops.teardown_ch_structures(part);

	kfree(part->remote_openclose_args_base);
	part->remote_openclose_args = NULL;
	kfree(part->channels);
	part->channels = NULL;

	part->setup_state = XPC_P_SS_TORNDOWN;
}

/*
 * When XPC HB determines that a partition has come up, it will create a new
 * kthread and that kthread will call this function to attempt to set up the
 * basic infrastructure used for Cross Partition Communication with the newly
 * upped partition.
 *
 * The kthread that was created by XPC HB and which setup the XPC
 * infrastructure will remain assigned to the partition becoming the channel
 * manager for that partition until the partition is deactivating, at which
 * time the kthread will teardown the XPC infrastructure and then exit.
 */
static int
xpc_activating(void *__partid)
{
	short partid = (u64)__partid;
	struct xpc_partition *part = &xpc_partitions[partid];
	unsigned long irq_flags;

	DBUG_ON(partid < 0 || partid >= xp_max_npartitions);

	spin_lock_irqsave(&part->act_lock, irq_flags);

	if (part->act_state == XPC_P_AS_DEACTIVATING) {
		part->act_state = XPC_P_AS_INACTIVE;
		spin_unlock_irqrestore(&part->act_lock, irq_flags);
		part->remote_rp_pa = 0;
		return 0;
	}

	/* indicate the thread is activating */
	DBUG_ON(part->act_state != XPC_P_AS_ACTIVATION_REQ);
	part->act_state = XPC_P_AS_ACTIVATING;

	XPC_SET_REASON(part, 0, 0);
	spin_unlock_irqrestore(&part->act_lock, irq_flags);

	dev_dbg(xpc_part, "activating partition %d\n", partid);

	xpc_arch_ops.allow_hb(partid);

	if (xpc_setup_ch_structures(part) == xpSuccess) {
		(void)xpc_part_ref(part);	/* this will always succeed */

		if (xpc_arch_ops.make_first_contact(part) == xpSuccess) {
			xpc_mark_partition_active(part);
			xpc_channel_mgr(part);
			/* won't return until partition is deactivating */
		}

		xpc_part_deref(part);
		xpc_teardown_ch_structures(part);
	}

	xpc_arch_ops.disallow_hb(partid);
	xpc_mark_partition_inactive(part);

	if (part->reason == xpReactivating) {
		/* interrupting ourselves results in activating partition */
		xpc_arch_ops.request_partition_reactivation(part);
	}

	return 0;
}

void
xpc_activate_partition(struct xpc_partition *part)
{
	short partid = XPC_PARTID(part);
	unsigned long irq_flags;
	struct task_struct *kthread;

	spin_lock_irqsave(&part->act_lock, irq_flags);

	DBUG_ON(part->act_state != XPC_P_AS_INACTIVE);

	part->act_state = XPC_P_AS_ACTIVATION_REQ;
	XPC_SET_REASON(part, xpCloneKThread, __LINE__);

	spin_unlock_irqrestore(&part->act_lock, irq_flags);

	kthread = kthread_run(xpc_activating, (void *)((u64)partid), "xpc%02d",
			      partid);
	if (IS_ERR(kthread)) {
		spin_lock_irqsave(&part->act_lock, irq_flags);
		part->act_state = XPC_P_AS_INACTIVE;
		XPC_SET_REASON(part, xpCloneKThreadFailed, __LINE__);
		spin_unlock_irqrestore(&part->act_lock, irq_flags);
	}
}

void
xpc_activate_kthreads(struct xpc_channel *ch, int needed)
{
	int idle = atomic_read(&ch->kthreads_idle);
	int assigned = atomic_read(&ch->kthreads_assigned);
	int wakeup;

	DBUG_ON(needed <= 0);

	if (idle > 0) {
		wakeup = (needed > idle) ? idle : needed;
		needed -= wakeup;

		dev_dbg(xpc_chan, "wakeup %d idle kthreads, partid=%d, "
			"channel=%d\n", wakeup, ch->partid, ch->number);

		/* only wakeup the requested number of kthreads */
		wake_up_nr(&ch->idle_wq, wakeup);
	}

	if (needed <= 0)
		return;

	if (needed + assigned > ch->kthreads_assigned_limit) {
		needed = ch->kthreads_assigned_limit - assigned;
		if (needed <= 0)
			return;
	}

	dev_dbg(xpc_chan, "create %d new kthreads, partid=%d, channel=%d\n",
		needed, ch->partid, ch->number);

	xpc_create_kthreads(ch, needed, 0);
}

/*
 * This function is where XPC's kthreads wait for messages to deliver.
 */
static void
xpc_kthread_waitmsgs(struct xpc_partition *part, struct xpc_channel *ch)
{
	int (*n_of_deliverable_payloads) (struct xpc_channel *) =
		xpc_arch_ops.n_of_deliverable_payloads;

	do {
		/* deliver messages to their intended recipients */

		while (n_of_deliverable_payloads(ch) > 0 &&
		       !(ch->flags & XPC_C_DISCONNECTING)) {
			xpc_deliver_payload(ch);
		}

		if (atomic_inc_return(&ch->kthreads_idle) >
		    ch->kthreads_idle_limit) {
			/* too many idle kthreads on this channel */
			atomic_dec(&ch->kthreads_idle);
			break;
		}

		dev_dbg(xpc_chan, "idle kthread calling "
			"wait_event_interruptible_exclusive()\n");

		(void)wait_event_interruptible_exclusive(ch->idle_wq,
				(n_of_deliverable_payloads(ch) > 0 ||
				 (ch->flags & XPC_C_DISCONNECTING)));

		atomic_dec(&ch->kthreads_idle);

	} while (!(ch->flags & XPC_C_DISCONNECTING));
}

static int
xpc_kthread_start(void *args)
{
	short partid = XPC_UNPACK_ARG1(args);
	u16 ch_number = XPC_UNPACK_ARG2(args);
	struct xpc_partition *part = &xpc_partitions[partid];
	struct xpc_channel *ch;
	int n_needed;
	unsigned long irq_flags;
	int (*n_of_deliverable_payloads) (struct xpc_channel *) =
		xpc_arch_ops.n_of_deliverable_payloads;

	dev_dbg(xpc_chan, "kthread starting, partid=%d, channel=%d\n",
		partid, ch_number);

	ch = &part->channels[ch_number];

	if (!(ch->flags & XPC_C_DISCONNECTING)) {

		/* let registerer know that connection has been established */

		spin_lock_irqsave(&ch->lock, irq_flags);
		if (!(ch->flags & XPC_C_CONNECTEDCALLOUT)) {
			ch->flags |= XPC_C_CONNECTEDCALLOUT;
			spin_unlock_irqrestore(&ch->lock, irq_flags);

			xpc_connected_callout(ch);

			spin_lock_irqsave(&ch->lock, irq_flags);
			ch->flags |= XPC_C_CONNECTEDCALLOUT_MADE;
			spin_unlock_irqrestore(&ch->lock, irq_flags);

			/*
			 * It is possible that while the callout was being
			 * made that the remote partition sent some messages.
			 * If that is the case, we may need to activate
			 * additional kthreads to help deliver them. We only
			 * need one less than total #of messages to deliver.
			 */
			n_needed = n_of_deliverable_payloads(ch) - 1;
			if (n_needed > 0 && !(ch->flags & XPC_C_DISCONNECTING))
				xpc_activate_kthreads(ch, n_needed);

		} else {
			spin_unlock_irqrestore(&ch->lock, irq_flags);
		}

		xpc_kthread_waitmsgs(part, ch);
	}

	/* let registerer know that connection is disconnecting */

	spin_lock_irqsave(&ch->lock, irq_flags);
	if ((ch->flags & XPC_C_CONNECTEDCALLOUT_MADE) &&
	    !(ch->flags & XPC_C_DISCONNECTINGCALLOUT)) {
		ch->flags |= XPC_C_DISCONNECTINGCALLOUT;
		spin_unlock_irqrestore(&ch->lock, irq_flags);

		xpc_disconnect_callout(ch, xpDisconnecting);

		spin_lock_irqsave(&ch->lock, irq_flags);
		ch->flags |= XPC_C_DISCONNECTINGCALLOUT_MADE;
	}
	spin_unlock_irqrestore(&ch->lock, irq_flags);

	if (atomic_dec_return(&ch->kthreads_assigned) == 0 &&
	    atomic_dec_return(&part->nchannels_engaged) == 0) {
		xpc_arch_ops.indicate_partition_disengaged(part);
	}

	xpc_msgqueue_deref(ch);

	dev_dbg(xpc_chan, "kthread exiting, partid=%d, channel=%d\n",
		partid, ch_number);

	xpc_part_deref(part);
	return 0;
}

/*
 * For each partition that XPC has established communications with, there is
 * a minimum of one kernel thread assigned to perform any operation that
 * may potentially sleep or block (basically the callouts to the asynchronous
 * functions registered via xpc_connect()).
 *
 * Additional kthreads are created and destroyed by XPC as the workload
 * demands.
 *
 * A kthread is assigned to one of the active channels that exists for a given
 * partition.
 */
void
xpc_create_kthreads(struct xpc_channel *ch, int needed,
		    int ignore_disconnecting)
{
	unsigned long irq_flags;
	u64 args = XPC_PACK_ARGS(ch->partid, ch->number);
	struct xpc_partition *part = &xpc_partitions[ch->partid];
	struct task_struct *kthread;
	void (*indicate_partition_disengaged) (struct xpc_partition *) =
		xpc_arch_ops.indicate_partition_disengaged;

	while (needed-- > 0) {

		/*
		 * The following is done on behalf of the newly created
		 * kthread. That kthread is responsible for doing the
		 * counterpart to the following before it exits.
		 */
		if (ignore_disconnecting) {
			if (!atomic_inc_not_zero(&ch->kthreads_assigned)) {
				/* kthreads assigned had gone to zero */
				BUG_ON(!(ch->flags &
					 XPC_C_DISCONNECTINGCALLOUT_MADE));
				break;
			}

		} else if (ch->flags & XPC_C_DISCONNECTING) {
			break;

		} else if (atomic_inc_return(&ch->kthreads_assigned) == 1 &&
			   atomic_inc_return(&part->nchannels_engaged) == 1) {
			xpc_arch_ops.indicate_partition_engaged(part);
		}
		(void)xpc_part_ref(part);
		xpc_msgqueue_ref(ch);

		kthread = kthread_run(xpc_kthread_start, (void *)args,
				      "xpc%02dc%d", ch->partid, ch->number);
		if (IS_ERR(kthread)) {
			/* the fork failed */

			/*
			 * NOTE: if (ignore_disconnecting &&
			 * !(ch->flags & XPC_C_DISCONNECTINGCALLOUT)) is true,
			 * then we'll deadlock if all other kthreads assigned
			 * to this channel are blocked in the channel's
			 * registerer, because the only thing that will unblock
			 * them is the xpDisconnecting callout that this
			 * failed kthread_run() would have made.
			 */

			if (atomic_dec_return(&ch->kthreads_assigned) == 0 &&
			    atomic_dec_return(&part->nchannels_engaged) == 0) {
				indicate_partition_disengaged(part);
			}
			xpc_msgqueue_deref(ch);
			xpc_part_deref(part);

			if (atomic_read(&ch->kthreads_assigned) <
			    ch->kthreads_idle_limit) {
				/*
				 * Flag this as an error only if we have an
				 * insufficient #of kthreads for the channel
				 * to function.
				 */
				spin_lock_irqsave(&ch->lock, irq_flags);
				XPC_DISCONNECT_CHANNEL(ch, xpLackOfResources,
						       &irq_flags);
				spin_unlock_irqrestore(&ch->lock, irq_flags);
			}
			break;
		}
	}
}

void
xpc_disconnect_wait(int ch_number)
{
	unsigned long irq_flags;
	short partid;
	struct xpc_partition *part;
	struct xpc_channel *ch;
	int wakeup_channel_mgr;

	/* now wait for all callouts to the caller's function to cease */
	for (partid = 0; partid < xp_max_npartitions; partid++) {
		part = &xpc_partitions[partid];

		if (!xpc_part_ref(part))
			continue;

		ch = &part->channels[ch_number];

		if (!(ch->flags & XPC_C_WDISCONNECT)) {
			xpc_part_deref(part);
			continue;
		}

		wait_for_completion(&ch->wdisconnect_wait);

		spin_lock_irqsave(&ch->lock, irq_flags);
		DBUG_ON(!(ch->flags & XPC_C_DISCONNECTED));
		wakeup_channel_mgr = 0;

		if (ch->delayed_chctl_flags) {
			if (part->act_state != XPC_P_AS_DEACTIVATING) {
				spin_lock(&part->chctl_lock);
				part->chctl.flags[ch->number] |=
				    ch->delayed_chctl_flags;
				spin_unlock(&part->chctl_lock);
				wakeup_channel_mgr = 1;
			}
			ch->delayed_chctl_flags = 0;
		}

		ch->flags &= ~XPC_C_WDISCONNECT;
		spin_unlock_irqrestore(&ch->lock, irq_flags);

		if (wakeup_channel_mgr)
			xpc_wakeup_channel_mgr(part);

		xpc_part_deref(part);
	}
}

static int
xpc_setup_partitions(void)
{
	short partid;
	struct xpc_partition *part;

	xpc_partitions = kzalloc(sizeof(struct xpc_partition) *
				 xp_max_npartitions, GFP_KERNEL);
	if (xpc_partitions == NULL) {
		dev_err(xpc_part, "can't get memory for partition structure\n");
		return -ENOMEM;
	}

	/*
	 * The first few fields of each entry of xpc_partitions[] need to
	 * be initialized now so that calls to xpc_connect() and
	 * xpc_disconnect() can be made prior to the activation of any remote
	 * partition. NOTE THAT NONE OF THE OTHER FIELDS BELONGING TO THESE
	 * ENTRIES ARE MEANINGFUL UNTIL AFTER AN ENTRY'S CORRESPONDING
	 * PARTITION HAS BEEN ACTIVATED.
	 */
	for (partid = 0; partid < xp_max_npartitions; partid++) {
		part = &xpc_partitions[partid];

		DBUG_ON((u64)part != L1_CACHE_ALIGN((u64)part));

		part->activate_IRQ_rcvd = 0;
		spin_lock_init(&part->act_lock);
		part->act_state = XPC_P_AS_INACTIVE;
		XPC_SET_REASON(part, 0, 0);

		init_timer(&part->disengage_timer);
		part->disengage_timer.function =
		    xpc_timeout_partition_disengage;
		part->disengage_timer.data = (unsigned long)part;

		part->setup_state = XPC_P_SS_UNSET;
		init_waitqueue_head(&part->teardown_wq);
		atomic_set(&part->references, 0);
	}

	return xpc_arch_ops.setup_partitions();
}

static void
xpc_teardown_partitions(void)
{
<<<<<<< HEAD
	xpc_teardown_partitions_sn();
=======
	xpc_arch_ops.teardown_partitions();
>>>>>>> 6574612f
	kfree(xpc_partitions);
}

static void
xpc_do_exit(enum xp_retval reason)
{
	short partid;
	int active_part_count, printed_waiting_msg = 0;
	struct xpc_partition *part;
	unsigned long printmsg_time, disengage_timeout = 0;

	/* a 'rmmod XPC' and a 'reboot' cannot both end up here together */
	DBUG_ON(xpc_exiting == 1);

	/*
	 * Let the heartbeat checker thread and the discovery thread
	 * (if one is running) know that they should exit. Also wake up
	 * the heartbeat checker thread in case it's sleeping.
	 */
	xpc_exiting = 1;
	wake_up_interruptible(&xpc_activate_IRQ_wq);

	/* wait for the discovery thread to exit */
	wait_for_completion(&xpc_discovery_exited);

	/* wait for the heartbeat checker thread to exit */
	wait_for_completion(&xpc_hb_checker_exited);

	/* sleep for a 1/3 of a second or so */
	(void)msleep_interruptible(300);

	/* wait for all partitions to become inactive */

	printmsg_time = jiffies + (XPC_DEACTIVATE_PRINTMSG_INTERVAL * HZ);
	xpc_disengage_timedout = 0;

	do {
		active_part_count = 0;

		for (partid = 0; partid < xp_max_npartitions; partid++) {
			part = &xpc_partitions[partid];

			if (xpc_partition_disengaged(part) &&
			    part->act_state == XPC_P_AS_INACTIVE) {
				continue;
			}

			active_part_count++;

			XPC_DEACTIVATE_PARTITION(part, reason);

			if (part->disengage_timeout > disengage_timeout)
				disengage_timeout = part->disengage_timeout;
		}

		if (xpc_arch_ops.any_partition_engaged()) {
			if (time_is_before_jiffies(printmsg_time)) {
				dev_info(xpc_part, "waiting for remote "
					 "partitions to deactivate, timeout in "
					 "%ld seconds\n", (disengage_timeout -
					 jiffies) / HZ);
				printmsg_time = jiffies +
				    (XPC_DEACTIVATE_PRINTMSG_INTERVAL * HZ);
				printed_waiting_msg = 1;
			}

		} else if (active_part_count > 0) {
			if (printed_waiting_msg) {
				dev_info(xpc_part, "waiting for local partition"
					 " to deactivate\n");
				printed_waiting_msg = 0;
			}

		} else {
			if (!xpc_disengage_timedout) {
				dev_info(xpc_part, "all partitions have "
					 "deactivated\n");
			}
			break;
		}

		/* sleep for a 1/3 of a second or so */
		(void)msleep_interruptible(300);

	} while (1);

	DBUG_ON(xpc_arch_ops.any_partition_engaged());

	xpc_teardown_rsvd_page();

	if (reason == xpUnloading) {
		(void)unregister_die_notifier(&xpc_die_notifier);
		(void)unregister_reboot_notifier(&xpc_reboot_notifier);
	}

	/* clear the interface to XPC's functions */
	xpc_clear_interface();

	if (xpc_sysctl)
		unregister_sysctl_table(xpc_sysctl);

	xpc_teardown_partitions();

	if (is_shub())
		xpc_exit_sn2();
	else if (is_uv())
		xpc_exit_uv();
}

/*
 * This function is called when the system is being rebooted.
 */
static int
xpc_system_reboot(struct notifier_block *nb, unsigned long event, void *unused)
{
	enum xp_retval reason;

	switch (event) {
	case SYS_RESTART:
		reason = xpSystemReboot;
		break;
	case SYS_HALT:
		reason = xpSystemHalt;
		break;
	case SYS_POWER_OFF:
		reason = xpSystemPoweroff;
		break;
	default:
		reason = xpSystemGoingDown;
	}

	xpc_do_exit(reason);
	return NOTIFY_DONE;
}

/*
 * Notify other partitions to deactivate from us by first disengaging from all
 * references to our memory.
 */
static void
xpc_die_deactivate(void)
{
	struct xpc_partition *part;
	short partid;
	int any_engaged;
	long keep_waiting;
	long wait_to_print;

	/* keep xpc_hb_checker thread from doing anything (just in case) */
	xpc_exiting = 1;

	xpc_arch_ops.disallow_all_hbs();   /*indicate we're deactivated */

	for (partid = 0; partid < xp_max_npartitions; partid++) {
		part = &xpc_partitions[partid];

		if (xpc_arch_ops.partition_engaged(partid) ||
		    part->act_state != XPC_P_AS_INACTIVE) {
			xpc_arch_ops.request_partition_deactivation(part);
			xpc_arch_ops.indicate_partition_disengaged(part);
		}
	}

	/*
	 * Though we requested that all other partitions deactivate from us,
	 * we only wait until they've all disengaged or we've reached the
	 * defined timelimit.
	 *
	 * Given that one iteration through the following while-loop takes
	 * approximately 200 microseconds, calculate the #of loops to take
	 * before bailing and the #of loops before printing a waiting message.
	 */
	keep_waiting = xpc_disengage_timelimit * 1000 * 5;
	wait_to_print = XPC_DEACTIVATE_PRINTMSG_INTERVAL * 1000 * 5;

	while (1) {
		any_engaged = xpc_arch_ops.any_partition_engaged();
		if (!any_engaged) {
			dev_info(xpc_part, "all partitions have deactivated\n");
			break;
		}

		if (!keep_waiting--) {
			for (partid = 0; partid < xp_max_npartitions;
			     partid++) {
				if (xpc_arch_ops.partition_engaged(partid)) {
					dev_info(xpc_part, "deactivate from "
						 "remote partition %d timed "
						 "out\n", partid);
				}
			}
			break;
		}

		if (!wait_to_print--) {
			dev_info(xpc_part, "waiting for remote partitions to "
				 "deactivate, timeout in %ld seconds\n",
				 keep_waiting / (1000 * 5));
			wait_to_print = XPC_DEACTIVATE_PRINTMSG_INTERVAL *
			    1000 * 5;
		}

		udelay(200);
	}
}

/*
 * This function is called when the system is being restarted or halted due
 * to some sort of system failure. If this is the case we need to notify the
 * other partitions to disengage from all references to our memory.
 * This function can also be called when our heartbeater could be offlined
 * for a time. In this case we need to notify other partitions to not worry
 * about the lack of a heartbeat.
 */
static int
xpc_system_die(struct notifier_block *nb, unsigned long event, void *unused)
{
#ifdef CONFIG_IA64		/* !!! temporary kludge */
	switch (event) {
	case DIE_MACHINE_RESTART:
	case DIE_MACHINE_HALT:
		xpc_die_deactivate();
		break;

	case DIE_KDEBUG_ENTER:
		/* Should lack of heartbeat be ignored by other partitions? */
		if (!xpc_kdebug_ignore)
			break;

		/* fall through */
	case DIE_MCA_MONARCH_ENTER:
	case DIE_INIT_MONARCH_ENTER:
		xpc_arch_ops.offline_heartbeat();
		break;

	case DIE_KDEBUG_LEAVE:
		/* Is lack of heartbeat being ignored by other partitions? */
		if (!xpc_kdebug_ignore)
			break;

		/* fall through */
	case DIE_MCA_MONARCH_LEAVE:
	case DIE_INIT_MONARCH_LEAVE:
		xpc_arch_ops.online_heartbeat();
		break;
	}
#else
	xpc_die_deactivate();
#endif

	return NOTIFY_DONE;
}

int __init
xpc_init(void)
{
	int ret;
	struct task_struct *kthread;

	dev_set_name(xpc_part, "part");
	dev_set_name(xpc_chan, "chan");

	if (is_shub()) {
		/*
		 * The ia64-sn2 architecture supports at most 64 partitions.
		 * And the inability to unregister remote amos restricts us
		 * further to only support exactly 64 partitions on this
		 * architecture, no less.
		 */
		if (xp_max_npartitions != 64) {
			dev_err(xpc_part, "max #of partitions not set to 64\n");
			ret = -EINVAL;
		} else {
			ret = xpc_init_sn2();
		}

	} else if (is_uv()) {
		ret = xpc_init_uv();

	} else {
		ret = -ENODEV;
	}

	if (ret != 0)
		return ret;

	ret = xpc_setup_partitions();
	if (ret != 0) {
		dev_err(xpc_part, "can't get memory for partition structure\n");
		goto out_1;
	}

	xpc_sysctl = register_sysctl_table(xpc_sys_dir);

	/*
	 * Fill the partition reserved page with the information needed by
	 * other partitions to discover we are alive and establish initial
	 * communications.
	 */
	ret = xpc_setup_rsvd_page();
	if (ret != 0) {
		dev_err(xpc_part, "can't setup our reserved page\n");
		goto out_2;
	}

	/* add ourselves to the reboot_notifier_list */
	ret = register_reboot_notifier(&xpc_reboot_notifier);
	if (ret != 0)
		dev_warn(xpc_part, "can't register reboot notifier\n");

	/* add ourselves to the die_notifier list */
	ret = register_die_notifier(&xpc_die_notifier);
	if (ret != 0)
		dev_warn(xpc_part, "can't register die notifier\n");

	/*
	 * The real work-horse behind xpc.  This processes incoming
	 * interrupts and monitors remote heartbeats.
	 */
	kthread = kthread_run(xpc_hb_checker, NULL, XPC_HB_CHECK_THREAD_NAME);
	if (IS_ERR(kthread)) {
		dev_err(xpc_part, "failed while forking hb check thread\n");
		ret = -EBUSY;
		goto out_3;
	}

	/*
	 * Startup a thread that will attempt to discover other partitions to
	 * activate based on info provided by SAL. This new thread is short
	 * lived and will exit once discovery is complete.
	 */
	kthread = kthread_run(xpc_initiate_discovery, NULL,
			      XPC_DISCOVERY_THREAD_NAME);
	if (IS_ERR(kthread)) {
		dev_err(xpc_part, "failed while forking discovery thread\n");

		/* mark this new thread as a non-starter */
		complete(&xpc_discovery_exited);

		xpc_do_exit(xpUnloading);
		return -EBUSY;
	}

	/* set the interface to point at XPC's functions */
	xpc_set_interface(xpc_initiate_connect, xpc_initiate_disconnect,
			  xpc_initiate_send, xpc_initiate_send_notify,
			  xpc_initiate_received, xpc_initiate_partid_to_nasids);

	return 0;

	/* initialization was not successful */
out_3:
	xpc_teardown_rsvd_page();

	(void)unregister_die_notifier(&xpc_die_notifier);
	(void)unregister_reboot_notifier(&xpc_reboot_notifier);
out_2:
	if (xpc_sysctl)
		unregister_sysctl_table(xpc_sysctl);

	xpc_teardown_partitions();
out_1:
	if (is_shub())
		xpc_exit_sn2();
	else if (is_uv())
		xpc_exit_uv();
	return ret;
}

module_init(xpc_init);

void __exit
xpc_exit(void)
{
	xpc_do_exit(xpUnloading);
}

module_exit(xpc_exit);

MODULE_AUTHOR("Silicon Graphics, Inc.");
MODULE_DESCRIPTION("Cross Partition Communication (XPC) support");
MODULE_LICENSE("GPL");

module_param(xpc_hb_interval, int, 0);
MODULE_PARM_DESC(xpc_hb_interval, "Number of seconds between "
		 "heartbeat increments.");

module_param(xpc_hb_check_interval, int, 0);
MODULE_PARM_DESC(xpc_hb_check_interval, "Number of seconds between "
		 "heartbeat checks.");

module_param(xpc_disengage_timelimit, int, 0);
MODULE_PARM_DESC(xpc_disengage_timelimit, "Number of seconds to wait "
		 "for disengage to complete.");

module_param(xpc_kdebug_ignore, int, 0);
MODULE_PARM_DESC(xpc_kdebug_ignore, "Should lack of heartbeat be ignored by "
		 "other partitions when dropping into kdebug.");<|MERGE_RESOLUTION|>--- conflicted
+++ resolved
@@ -169,66 +169,7 @@
 	.notifier_call = xpc_system_die,
 };
 
-<<<<<<< HEAD
-int (*xpc_setup_partitions_sn) (void);
-void (*xpc_teardown_partitions_sn) (void);
-enum xp_retval (*xpc_get_partition_rsvd_page_pa) (void *buf, u64 *cookie,
-						  unsigned long *rp_pa,
-						  size_t *len);
-int (*xpc_setup_rsvd_page_sn) (struct xpc_rsvd_page *rp);
-void (*xpc_heartbeat_init) (void);
-void (*xpc_heartbeat_exit) (void);
-void (*xpc_increment_heartbeat) (void);
-void (*xpc_offline_heartbeat) (void);
-void (*xpc_online_heartbeat) (void);
-enum xp_retval (*xpc_get_remote_heartbeat) (struct xpc_partition *part);
-
-enum xp_retval (*xpc_make_first_contact) (struct xpc_partition *part);
-void (*xpc_notify_senders_of_disconnect) (struct xpc_channel *ch);
-u64 (*xpc_get_chctl_all_flags) (struct xpc_partition *part);
-enum xp_retval (*xpc_setup_msg_structures) (struct xpc_channel *ch);
-void (*xpc_teardown_msg_structures) (struct xpc_channel *ch);
-void (*xpc_process_msg_chctl_flags) (struct xpc_partition *part, int ch_number);
-int (*xpc_n_of_deliverable_payloads) (struct xpc_channel *ch);
-void *(*xpc_get_deliverable_payload) (struct xpc_channel *ch);
-
-void (*xpc_request_partition_activation) (struct xpc_rsvd_page *remote_rp,
-					  unsigned long remote_rp_pa,
-					  int nasid);
-void (*xpc_request_partition_reactivation) (struct xpc_partition *part);
-void (*xpc_request_partition_deactivation) (struct xpc_partition *part);
-void (*xpc_cancel_partition_deactivation_request) (struct xpc_partition *part);
-
-void (*xpc_process_activate_IRQ_rcvd) (void);
-enum xp_retval (*xpc_setup_ch_structures_sn) (struct xpc_partition *part);
-void (*xpc_teardown_ch_structures_sn) (struct xpc_partition *part);
-
-void (*xpc_indicate_partition_engaged) (struct xpc_partition *part);
-int (*xpc_partition_engaged) (short partid);
-int (*xpc_any_partition_engaged) (void);
-void (*xpc_indicate_partition_disengaged) (struct xpc_partition *part);
-void (*xpc_assume_partition_disengaged) (short partid);
-
-void (*xpc_send_chctl_closerequest) (struct xpc_channel *ch,
-				     unsigned long *irq_flags);
-void (*xpc_send_chctl_closereply) (struct xpc_channel *ch,
-				   unsigned long *irq_flags);
-void (*xpc_send_chctl_openrequest) (struct xpc_channel *ch,
-				    unsigned long *irq_flags);
-void (*xpc_send_chctl_openreply) (struct xpc_channel *ch,
-				  unsigned long *irq_flags);
-
-enum xp_retval (*xpc_save_remote_msgqueue_pa) (struct xpc_channel *ch,
-					       unsigned long msgqueue_pa);
-
-enum xp_retval (*xpc_send_payload) (struct xpc_channel *ch, u32 flags,
-				    void *payload, u16 payload_size,
-				    u8 notify_type, xpc_notify_func func,
-				    void *key);
-void (*xpc_received_payload) (struct xpc_channel *ch, void *payload);
-=======
 struct xpc_arch_operations xpc_arch_ops;
->>>>>>> 6574612f
 
 /*
  * Timer function to enforce the timelimit on the partition disengage.
@@ -1009,11 +950,7 @@
 static void
 xpc_teardown_partitions(void)
 {
-<<<<<<< HEAD
-	xpc_teardown_partitions_sn();
-=======
 	xpc_arch_ops.teardown_partitions();
->>>>>>> 6574612f
 	kfree(xpc_partitions);
 }
 
