--- conflicted
+++ resolved
@@ -3143,10 +3143,7 @@
 		iwl_set_bit(trans, CSR_HOST_CHICKEN,
 			    CSR_HOST_CHICKEN_PM_IDLE_SRC_DIS_SB_PME);
 
-<<<<<<< HEAD
-=======
 #if IS_ENABLED(CONFIG_IWLMVM)
->>>>>>> bb176f67
 	trans->hw_rf_id = iwl_read32(trans, CSR_HW_RF_ID);
 	if (trans->hw_rf_id == CSR_HW_RF_ID_TYPE_HR) {
 		u32 hw_status;
