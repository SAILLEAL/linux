/*
 * Copyright (C) 2001-2004 by David Brownell
 *
 * This program is free software; you can redistribute it and/or modify it
 * under the terms of the GNU General Public License as published by the
 * Free Software Foundation; either version 2 of the License, or (at your
 * option) any later version.
 *
 * This program is distributed in the hope that it will be useful, but
 * WITHOUT ANY WARRANTY; without even the implied warranty of MERCHANTABILITY
 * or FITNESS FOR A PARTICULAR PURPOSE.  See the GNU General Public License
 * for more details.
 *
 * You should have received a copy of the GNU General Public License
 * along with this program; if not, write to the Free Software Foundation,
 * Inc., 675 Mass Ave, Cambridge, MA 02139, USA.
 */

/* this file is part of ehci-hcd.c */

/*-------------------------------------------------------------------------*/

/*
 * EHCI Root Hub ... the nonsharable stuff
 *
 * Registers don't need cpu_to_le32, that happens transparently
 */

/*-------------------------------------------------------------------------*/
#include <linux/usb/otg.h>

#define	PORT_WAKE_BITS	(PORT_WKOC_E|PORT_WKDISC_E|PORT_WKCONN_E)

#ifdef	CONFIG_PM

static int ehci_hub_control(
	struct usb_hcd	*hcd,
	u16		typeReq,
	u16		wValue,
	u16		wIndex,
	char		*buf,
	u16		wLength
);

/* After a power loss, ports that were owned by the companion must be
 * reset so that the companion can still own them.
 */
static void ehci_handover_companion_ports(struct ehci_hcd *ehci)
{
	u32 __iomem	*reg;
	u32		status;
	int		port;
	__le32		buf;
	struct usb_hcd	*hcd = ehci_to_hcd(ehci);

	if (!ehci->owned_ports)
		return;

	/* Give the connections some time to appear */
	msleep(20);

	spin_lock_irq(&ehci->lock);
	port = HCS_N_PORTS(ehci->hcs_params);
	while (port--) {
		if (test_bit(port, &ehci->owned_ports)) {
			reg = &ehci->regs->port_status[port];
			status = ehci_readl(ehci, reg) & ~PORT_RWC_BITS;

			/* Port already owned by companion? */
			if (status & PORT_OWNER)
				clear_bit(port, &ehci->owned_ports);
			else if (test_bit(port, &ehci->companion_ports))
				ehci_writel(ehci, status & ~PORT_PE, reg);
			else {
				spin_unlock_irq(&ehci->lock);
				ehci_hub_control(hcd, SetPortFeature,
						USB_PORT_FEAT_RESET, port + 1,
						NULL, 0);
				spin_lock_irq(&ehci->lock);
			}
		}
	}
	spin_unlock_irq(&ehci->lock);

	if (!ehci->owned_ports)
		return;
	msleep(90);		/* Wait for resets to complete */

	spin_lock_irq(&ehci->lock);
	port = HCS_N_PORTS(ehci->hcs_params);
	while (port--) {
		if (test_bit(port, &ehci->owned_ports)) {
			spin_unlock_irq(&ehci->lock);
			ehci_hub_control(hcd, GetPortStatus,
					0, port + 1,
					(char *) &buf, sizeof(buf));
			spin_lock_irq(&ehci->lock);

			/* The companion should now own the port,
			 * but if something went wrong the port must not
			 * remain enabled.
			 */
			reg = &ehci->regs->port_status[port];
			status = ehci_readl(ehci, reg) & ~PORT_RWC_BITS;
			if (status & PORT_OWNER)
				ehci_writel(ehci, status | PORT_CSC, reg);
			else {
				ehci_dbg(ehci, "failed handover port %d: %x\n",
						port + 1, status);
				ehci_writel(ehci, status & ~PORT_PE, reg);
			}
		}
	}

	ehci->owned_ports = 0;
	spin_unlock_irq(&ehci->lock);
}

static int ehci_port_change(struct ehci_hcd *ehci)
{
	int i = HCS_N_PORTS(ehci->hcs_params);

	/* First check if the controller indicates a change event */

	if (ehci_readl(ehci, &ehci->regs->status) & STS_PCD)
		return 1;

	/*
	 * Not all controllers appear to update this while going from D3 to D0,
	 * so check the individual port status registers as well
	 */

	while (i--)
		if (ehci_readl(ehci, &ehci->regs->port_status[i]) & PORT_CSC)
			return 1;

	return 0;
}

static void ehci_adjust_port_wakeup_flags(struct ehci_hcd *ehci,
		bool suspending, bool do_wakeup)
{
	int		port;
	u32		temp;

	/* If remote wakeup is enabled for the root hub but disabled
	 * for the controller, we must adjust all the port wakeup flags
	 * when the controller is suspended or resumed.  In all other
	 * cases they don't need to be changed.
	 */
	if (!ehci_to_hcd(ehci)->self.root_hub->do_remote_wakeup || do_wakeup)
		return;

	spin_lock_irq(&ehci->lock);

	/* clear phy low-power mode before changing wakeup flags */
	if (ehci->has_hostpc) {
		port = HCS_N_PORTS(ehci->hcs_params);
		while (port--) {
			u32 __iomem	*hostpc_reg = &ehci->regs->hostpc[port];

			temp = ehci_readl(ehci, hostpc_reg);
			ehci_writel(ehci, temp & ~HOSTPC_PHCD, hostpc_reg);
		}
		spin_unlock_irq(&ehci->lock);
		msleep(5);
		spin_lock_irq(&ehci->lock);
	}

	port = HCS_N_PORTS(ehci->hcs_params);
	while (port--) {
		u32 __iomem	*reg = &ehci->regs->port_status[port];
		u32		t1 = ehci_readl(ehci, reg) & ~PORT_RWC_BITS;
		u32		t2 = t1 & ~PORT_WAKE_BITS;

		/* If we are suspending the controller, clear the flags.
		 * If we are resuming the controller, set the wakeup flags.
		 */
		if (!suspending) {
			if (t1 & PORT_CONNECT)
				t2 |= PORT_WKOC_E | PORT_WKDISC_E;
			else
				t2 |= PORT_WKOC_E | PORT_WKCONN_E;
		}
		ehci_vdbg(ehci, "port %d, %08x -> %08x\n",
				port + 1, t1, t2);
		ehci_writel(ehci, t2, reg);
	}

	/* enter phy low-power mode again */
	if (ehci->has_hostpc) {
		port = HCS_N_PORTS(ehci->hcs_params);
		while (port--) {
			u32 __iomem	*hostpc_reg = &ehci->regs->hostpc[port];

			temp = ehci_readl(ehci, hostpc_reg);
			ehci_writel(ehci, temp | HOSTPC_PHCD, hostpc_reg);
		}
	}

	/* Does the root hub have a port wakeup pending? */
	if (!suspending && ehci_port_change(ehci))
		usb_hcd_resume_root_hub(ehci_to_hcd(ehci));

	spin_unlock_irq(&ehci->lock);
}

static int ehci_bus_suspend (struct usb_hcd *hcd)
{
	struct ehci_hcd		*ehci = hcd_to_ehci (hcd);
	int			port;
	int			mask;
	int			changed;

	ehci_dbg(ehci, "suspend root hub\n");

	if (time_before (jiffies, ehci->next_statechange))
		msleep(5);

	/* stop the schedules */
	ehci_quiesce(ehci);

	spin_lock_irq (&ehci->lock);
	if (ehci->rh_state < EHCI_RH_RUNNING)
		goto done;

	/* Once the controller is stopped, port resumes that are already
	 * in progress won't complete.  Hence if remote wakeup is enabled
	 * for the root hub and any ports are in the middle of a resume or
	 * remote wakeup, we must fail the suspend.
	 */
	if (hcd->self.root_hub->do_remote_wakeup) {
		if (ehci->resuming_ports) {
			spin_unlock_irq(&ehci->lock);
			ehci_dbg(ehci, "suspend failed because a port is resuming\n");
			return -EBUSY;
		}
	}

	/* Unlike other USB host controller types, EHCI doesn't have
	 * any notion of "global" or bus-wide suspend.  The driver has
	 * to manually suspend all the active unsuspended ports, and
	 * then manually resume them in the bus_resume() routine.
	 */
	ehci->bus_suspended = 0;
	ehci->owned_ports = 0;
	changed = 0;
	port = HCS_N_PORTS(ehci->hcs_params);
	while (port--) {
		u32 __iomem	*reg = &ehci->regs->port_status [port];
		u32		t1 = ehci_readl(ehci, reg) & ~PORT_RWC_BITS;
		u32		t2 = t1 & ~PORT_WAKE_BITS;

		/* keep track of which ports we suspend */
		if (t1 & PORT_OWNER)
			set_bit(port, &ehci->owned_ports);
		else if ((t1 & PORT_PE) && !(t1 & PORT_SUSPEND)) {
			t2 |= PORT_SUSPEND;
			set_bit(port, &ehci->bus_suspended);
		}

		/* enable remote wakeup on all ports, if told to do so */
		if (hcd->self.root_hub->do_remote_wakeup) {
			/* only enable appropriate wake bits, otherwise the
			 * hardware can not go phy low power mode. If a race
			 * condition happens here(connection change during bits
			 * set), the port change detection will finally fix it.
			 */
			if (t1 & PORT_CONNECT)
				t2 |= PORT_WKOC_E | PORT_WKDISC_E;
			else
				t2 |= PORT_WKOC_E | PORT_WKCONN_E;
		}

		if (t1 != t2) {
			ehci_vdbg (ehci, "port %d, %08x -> %08x\n",
				port + 1, t1, t2);
			ehci_writel(ehci, t2, reg);
			changed = 1;
		}
	}

	if (changed && ehci->has_hostpc) {
		spin_unlock_irq(&ehci->lock);
		msleep(5);	/* 5 ms for HCD to enter low-power mode */
		spin_lock_irq(&ehci->lock);

		port = HCS_N_PORTS(ehci->hcs_params);
		while (port--) {
			u32 __iomem	*hostpc_reg = &ehci->regs->hostpc[port];
			u32		t3;

			t3 = ehci_readl(ehci, hostpc_reg);
			ehci_writel(ehci, t3 | HOSTPC_PHCD, hostpc_reg);
			t3 = ehci_readl(ehci, hostpc_reg);
			ehci_dbg(ehci, "Port %d phy low-power mode %s\n",
					port, (t3 & HOSTPC_PHCD) ?
					"succeeded" : "failed");
		}
	}
	spin_unlock_irq(&ehci->lock);

	/* Apparently some devices need a >= 1-uframe delay here */
	if (ehci->bus_suspended)
		udelay(150);

	/* turn off now-idle HC */
	ehci_halt (ehci);

	spin_lock_irq(&ehci->lock);
	if (ehci->enabled_hrtimer_events & BIT(EHCI_HRTIMER_POLL_DEAD))
		ehci_handle_controller_death(ehci);
	if (ehci->rh_state != EHCI_RH_RUNNING)
		goto done;
	ehci->rh_state = EHCI_RH_SUSPENDED;

	end_unlink_async(ehci);
	unlink_empty_async(ehci);
	ehci_handle_intr_unlinks(ehci);
	end_free_itds(ehci);

	/* allow remote wakeup */
	mask = INTR_MASK;
	if (!hcd->self.root_hub->do_remote_wakeup)
		mask &= ~STS_PCD;
	ehci_writel(ehci, mask, &ehci->regs->intr_enable);
	ehci_readl(ehci, &ehci->regs->intr_enable);

 done:
	ehci->next_statechange = jiffies + msecs_to_jiffies(10);
	ehci->enabled_hrtimer_events = 0;
	ehci->next_hrtimer_event = EHCI_HRTIMER_NO_EVENT;
	spin_unlock_irq (&ehci->lock);

	hrtimer_cancel(&ehci->hrtimer);
	return 0;
}


/* caller has locked the root hub, and should reset/reinit on error */
static int ehci_bus_resume (struct usb_hcd *hcd)
{
	struct ehci_hcd		*ehci = hcd_to_ehci (hcd);
	u32			temp;
	u32			power_okay;
	int			i;
	unsigned long		resume_needed = 0;

	if (time_before (jiffies, ehci->next_statechange))
		msleep(5);
	spin_lock_irq (&ehci->lock);
	if (!HCD_HW_ACCESSIBLE(hcd) || ehci->shutdown)
		goto shutdown;

	if (unlikely(ehci->debug)) {
		if (!dbgp_reset_prep())
			ehci->debug = NULL;
		else
			dbgp_external_startup();
	}

	/* Ideally and we've got a real resume here, and no port's power
	 * was lost.  (For PCI, that means Vaux was maintained.)  But we
	 * could instead be restoring a swsusp snapshot -- so that BIOS was
	 * the last user of the controller, not reset/pm hardware keeping
	 * state we gave to it.
	 */
	power_okay = ehci_readl(ehci, &ehci->regs->intr_enable);
	ehci_dbg(ehci, "resume root hub%s\n",
			power_okay ? "" : " after power loss");

	/* at least some APM implementations will try to deliver
	 * IRQs right away, so delay them until we're ready.
	 */
	ehci_writel(ehci, 0, &ehci->regs->intr_enable);

	/* re-init operational registers */
	ehci_writel(ehci, 0, &ehci->regs->segment);
	ehci_writel(ehci, ehci->periodic_dma, &ehci->regs->frame_list);
	ehci_writel(ehci, (u32) ehci->async->qh_dma, &ehci->regs->async_next);

	/* restore CMD_RUN, framelist size, and irq threshold */
	ehci->command |= CMD_RUN;
	ehci_writel(ehci, ehci->command, &ehci->regs->command);
	ehci->rh_state = EHCI_RH_RUNNING;

	/* Some controller/firmware combinations need a delay during which
	 * they set up the port statuses.  See Bugzilla #8190. */
	spin_unlock_irq(&ehci->lock);
	msleep(8);
	spin_lock_irq(&ehci->lock);
	if (ehci->shutdown)
		goto shutdown;

	/* clear phy low-power mode before resume */
	if (ehci->bus_suspended && ehci->has_hostpc) {
		i = HCS_N_PORTS(ehci->hcs_params);
		while (i--) {
			if (test_bit(i, &ehci->bus_suspended)) {
				u32 __iomem	*hostpc_reg =
							&ehci->regs->hostpc[i];

				temp = ehci_readl(ehci, hostpc_reg);
				ehci_writel(ehci, temp & ~HOSTPC_PHCD,
						hostpc_reg);
			}
		}
		spin_unlock_irq(&ehci->lock);
		msleep(5);
		spin_lock_irq(&ehci->lock);
		if (ehci->shutdown)
			goto shutdown;
	}

	/* manually resume the ports we suspended during bus_suspend() */
	i = HCS_N_PORTS (ehci->hcs_params);
	while (i--) {
		temp = ehci_readl(ehci, &ehci->regs->port_status [i]);
		temp &= ~(PORT_RWC_BITS | PORT_WAKE_BITS);
		if (test_bit(i, &ehci->bus_suspended) &&
				(temp & PORT_SUSPEND)) {
			temp |= PORT_RESUME;
			set_bit(i, &resume_needed);
		}
		ehci_writel(ehci, temp, &ehci->regs->port_status [i]);
	}

	/* msleep for 20ms only if code is trying to resume port */
	if (resume_needed) {
		spin_unlock_irq(&ehci->lock);
		msleep(20);
		spin_lock_irq(&ehci->lock);
		if (ehci->shutdown)
			goto shutdown;
	}

	i = HCS_N_PORTS (ehci->hcs_params);
	while (i--) {
		temp = ehci_readl(ehci, &ehci->regs->port_status [i]);
		if (test_bit(i, &resume_needed)) {
			temp &= ~(PORT_RWC_BITS | PORT_RESUME);
			ehci_writel(ehci, temp, &ehci->regs->port_status [i]);
			ehci_vdbg (ehci, "resumed port %d\n", i + 1);
		}
	}

	ehci->next_statechange = jiffies + msecs_to_jiffies(5);
	spin_unlock_irq(&ehci->lock);

	ehci_handover_companion_ports(ehci);

	/* Now we can safely re-enable irqs */
	spin_lock_irq(&ehci->lock);
	if (ehci->shutdown)
		goto shutdown;
	ehci_writel(ehci, INTR_MASK, &ehci->regs->intr_enable);
	(void) ehci_readl(ehci, &ehci->regs->intr_enable);
	spin_unlock_irq(&ehci->lock);

	return 0;

 shutdown:
	spin_unlock_irq(&ehci->lock);
	return -ESHUTDOWN;
}

#else

#define ehci_bus_suspend	NULL
#define ehci_bus_resume		NULL

#endif	/* CONFIG_PM */

/*-------------------------------------------------------------------------*/

/*
 * Sets the owner of a port
 */
static void set_owner(struct ehci_hcd *ehci, int portnum, int new_owner)
{
	u32 __iomem		*status_reg;
	u32			port_status;
	int 			try;

	status_reg = &ehci->regs->port_status[portnum];

	/*
	 * The controller won't set the OWNER bit if the port is
	 * enabled, so this loop will sometimes require at least two
	 * iterations: one to disable the port and one to set OWNER.
	 */
	for (try = 4; try > 0; --try) {
		spin_lock_irq(&ehci->lock);
		port_status = ehci_readl(ehci, status_reg);
		if ((port_status & PORT_OWNER) == new_owner
				|| (port_status & (PORT_OWNER | PORT_CONNECT))
					== 0)
			try = 0;
		else {
			port_status ^= PORT_OWNER;
			port_status &= ~(PORT_PE | PORT_RWC_BITS);
			ehci_writel(ehci, port_status, status_reg);
		}
		spin_unlock_irq(&ehci->lock);
		if (try > 1)
			msleep(5);
	}
}

/*-------------------------------------------------------------------------*/

static int check_reset_complete (
	struct ehci_hcd	*ehci,
	int		index,
	u32 __iomem	*status_reg,
	int		port_status
) {
	if (!(port_status & PORT_CONNECT))
		return port_status;

	/* if reset finished and it's still not enabled -- handoff */
	if (!(port_status & PORT_PE)) {

		/* with integrated TT, there's nobody to hand it to! */
		if (ehci_is_TDI(ehci)) {
			ehci_dbg (ehci,
				"Failed to enable port %d on root hub TT\n",
				index+1);
			return port_status;
		}

		ehci_dbg (ehci, "port %d full speed --> companion\n",
			index + 1);

		// what happens if HCS_N_CC(params) == 0 ?
		port_status |= PORT_OWNER;
		port_status &= ~PORT_RWC_BITS;
		ehci_writel(ehci, port_status, status_reg);

		/* ensure 440EPX ohci controller state is operational */
		if (ehci->has_amcc_usb23)
			set_ohci_hcfs(ehci, 1);
	} else {
		ehci_dbg(ehci, "port %d reset complete, port enabled\n",
			index + 1);
		/* ensure 440EPx ohci controller state is suspended */
		if (ehci->has_amcc_usb23)
			set_ohci_hcfs(ehci, 0);
	}

	return port_status;
}

/*-------------------------------------------------------------------------*/


/* build "status change" packet (one or two bytes) from HC registers */

static int
ehci_hub_status_data (struct usb_hcd *hcd, char *buf)
{
	struct ehci_hcd	*ehci = hcd_to_ehci (hcd);
	u32		temp, status;
	u32		mask;
	int		ports, i, retval = 1;
	unsigned long	flags;
	u32		ppcd = 0;

	/* init status to no-changes */
	buf [0] = 0;
	ports = HCS_N_PORTS (ehci->hcs_params);
	if (ports > 7) {
		buf [1] = 0;
		retval++;
	}

	/* Inform the core about resumes-in-progress by returning
	 * a non-zero value even if there are no status changes.
	 */
	status = ehci->resuming_ports;

	/* Some boards (mostly VIA?) report bogus overcurrent indications,
	 * causing massive log spam unless we completely ignore them.  It
	 * may be relevant that VIA VT8235 controllers, where PORT_POWER is
	 * always set, seem to clear PORT_OCC and PORT_CSC when writing to
	 * PORT_POWER; that's surprising, but maybe within-spec.
	 */
	if (!ignore_oc)
		mask = PORT_CSC | PORT_PEC | PORT_OCC;
	else
		mask = PORT_CSC | PORT_PEC;
	// PORT_RESUME from hardware ~= PORT_STAT_C_SUSPEND

	/* no hub change reports (bit 0) for now (power, ...) */

	/* port N changes (bit N)? */
	spin_lock_irqsave (&ehci->lock, flags);

	/* get per-port change detect bits */
	if (ehci->has_ppcd)
		ppcd = ehci_readl(ehci, &ehci->regs->status) >> 16;

	for (i = 0; i < ports; i++) {
		/* leverage per-port change bits feature */
		if (ehci->has_ppcd && !(ppcd & (1 << i)))
			continue;
		temp = ehci_readl(ehci, &ehci->regs->port_status [i]);

		/*
		 * Return status information even for ports with OWNER set.
		 * Otherwise khubd wouldn't see the disconnect event when a
		 * high-speed device is switched over to the companion
		 * controller by the user.
		 */

		if ((temp & mask) != 0 || test_bit(i, &ehci->port_c_suspend)
				|| (ehci->reset_done[i] && time_after_eq(
					jiffies, ehci->reset_done[i]))) {
			if (i < 7)
			    buf [0] |= 1 << (i + 1);
			else
			    buf [1] |= 1 << (i - 7);
			status = STS_PCD;
		}
	}
	/* FIXME autosuspend idle root hubs */
	spin_unlock_irqrestore (&ehci->lock, flags);
	return status ? retval : 0;
}

/*-------------------------------------------------------------------------*/

static void
ehci_hub_descriptor (
	struct ehci_hcd			*ehci,
	struct usb_hub_descriptor	*desc
) {
	int		ports = HCS_N_PORTS (ehci->hcs_params);
	u16		temp;

	desc->bDescriptorType = 0x29;
	desc->bPwrOn2PwrGood = 10;	/* ehci 1.0, 2.3.9 says 20ms max */
	desc->bHubContrCurrent = 0;

	desc->bNbrPorts = ports;
	temp = 1 + (ports / 8);
	desc->bDescLength = 7 + 2 * temp;

	/* two bitmaps:  ports removable, and usb 1.0 legacy PortPwrCtrlMask */
	memset(&desc->u.hs.DeviceRemovable[0], 0, temp);
	memset(&desc->u.hs.DeviceRemovable[temp], 0xff, temp);

	temp = 0x0008;			/* per-port overcurrent reporting */
	if (HCS_PPC (ehci->hcs_params))
		temp |= 0x0001;		/* per-port power control */
	else
		temp |= 0x0002;		/* no power switching */
#if 0
// re-enable when we support USB_PORT_FEAT_INDICATOR below.
	if (HCS_INDICATOR (ehci->hcs_params))
		temp |= 0x0080;		/* per-port indicators (LEDs) */
#endif
	desc->wHubCharacteristics = cpu_to_le16(temp);
}

/*-------------------------------------------------------------------------*/

static int ehci_hub_control (
	struct usb_hcd	*hcd,
	u16		typeReq,
	u16		wValue,
	u16		wIndex,
	char		*buf,
	u16		wLength
) {
	struct ehci_hcd	*ehci = hcd_to_ehci (hcd);
	int		ports = HCS_N_PORTS (ehci->hcs_params);
	u32 __iomem	*status_reg = &ehci->regs->port_status[
				(wIndex & 0xff) - 1];
	u32 __iomem	*hostpc_reg = &ehci->regs->hostpc[(wIndex & 0xff) - 1];
	u32		temp, temp1, status;
	unsigned long	flags;
	int		retval = 0;
	unsigned	selector;

	/*
	 * FIXME:  support SetPortFeatures USB_PORT_FEAT_INDICATOR.
	 * HCS_INDICATOR may say we can change LEDs to off/amber/green.
	 * (track current state ourselves) ... blink for diagnostics,
	 * power, "this is the one", etc.  EHCI spec supports this.
	 */

	spin_lock_irqsave (&ehci->lock, flags);
	switch (typeReq) {
	case ClearHubFeature:
		switch (wValue) {
		case C_HUB_LOCAL_POWER:
		case C_HUB_OVER_CURRENT:
			/* no hub-wide feature/status flags */
			break;
		default:
			goto error;
		}
		break;
	case ClearPortFeature:
		if (!wIndex || wIndex > ports)
			goto error;
		wIndex--;
		temp = ehci_readl(ehci, status_reg);
		temp &= ~PORT_RWC_BITS;

		/*
		 * Even if OWNER is set, so the port is owned by the
		 * companion controller, khubd needs to be able to clear
		 * the port-change status bits (especially
		 * USB_PORT_STAT_C_CONNECTION).
		 */

		switch (wValue) {
		case USB_PORT_FEAT_ENABLE:
			ehci_writel(ehci, temp & ~PORT_PE, status_reg);
			break;
		case USB_PORT_FEAT_C_ENABLE:
			ehci_writel(ehci, temp | PORT_PEC, status_reg);
			break;
		case USB_PORT_FEAT_SUSPEND:
			if (temp & PORT_RESET)
				goto error;
			if (ehci->no_selective_suspend)
				break;
#ifdef CONFIG_USB_OTG
			if ((hcd->self.otg_port == (wIndex + 1))
			    && hcd->self.b_hnp_enable) {
				otg_start_hnp(hcd->phy->otg);
				break;
			}
#endif
			if (!(temp & PORT_SUSPEND))
				break;
			if ((temp & PORT_PE) == 0)
				goto error;

			/* clear phy low-power mode before resume */
			if (ehci->has_hostpc) {
				temp1 = ehci_readl(ehci, hostpc_reg);
				ehci_writel(ehci, temp1 & ~HOSTPC_PHCD,
						hostpc_reg);
				spin_unlock_irqrestore(&ehci->lock, flags);
				msleep(5);/* wait to leave low-power mode */
				spin_lock_irqsave(&ehci->lock, flags);
			}
			/* resume signaling for 20 msec */
			temp &= ~PORT_WAKE_BITS;
			ehci_writel(ehci, temp | PORT_RESUME, status_reg);
			ehci->reset_done[wIndex] = jiffies
					+ msecs_to_jiffies(20);
			break;
		case USB_PORT_FEAT_C_SUSPEND:
			clear_bit(wIndex, &ehci->port_c_suspend);
			break;
		case USB_PORT_FEAT_POWER:
			if (HCS_PPC (ehci->hcs_params))
				ehci_writel(ehci, temp & ~PORT_POWER,
						status_reg);
			break;
		case USB_PORT_FEAT_C_CONNECTION:
			if (ehci->has_lpm) {
				/* clear PORTSC bits on disconnect */
				temp &= ~PORT_LPM;
				temp &= ~PORT_DEV_ADDR;
			}
			ehci_writel(ehci, temp | PORT_CSC, status_reg);
			break;
		case USB_PORT_FEAT_C_OVER_CURRENT:
			ehci_writel(ehci, temp | PORT_OCC, status_reg);
			break;
		case USB_PORT_FEAT_C_RESET:
			/* GetPortStatus clears reset */
			break;
		default:
			goto error;
		}
		ehci_readl(ehci, &ehci->regs->command);	/* unblock posted write */
		break;
	case GetHubDescriptor:
		ehci_hub_descriptor (ehci, (struct usb_hub_descriptor *)
			buf);
		break;
	case GetHubStatus:
		/* no hub-wide feature/status flags */
		memset (buf, 0, 4);
		//cpu_to_le32s ((u32 *) buf);
		break;
	case GetPortStatus:
		if (!wIndex || wIndex > ports)
			goto error;
		wIndex--;
		status = 0;
		temp = ehci_readl(ehci, status_reg);

		// wPortChange bits
		if (temp & PORT_CSC)
			status |= USB_PORT_STAT_C_CONNECTION << 16;
		if (temp & PORT_PEC)
			status |= USB_PORT_STAT_C_ENABLE << 16;

		if ((temp & PORT_OCC) && !ignore_oc){
			status |= USB_PORT_STAT_C_OVERCURRENT << 16;

			/*
			 * Hubs should disable port power on over-current.
			 * However, not all EHCI implementations do this
			 * automatically, even if they _do_ support per-port
			 * power switching; they're allowed to just limit the
			 * current.  khubd will turn the power back on.
			 */
			if ((temp & PORT_OC) && HCS_PPC(ehci->hcs_params)) {
				ehci_writel(ehci,
					temp & ~(PORT_RWC_BITS | PORT_POWER),
					status_reg);
				temp = ehci_readl(ehci, status_reg);
			}
		}

		/* whoever resumes must GetPortStatus to complete it!! */
		if (temp & PORT_RESUME) {

			/* Remote Wakeup received? */
			if (!ehci->reset_done[wIndex]) {
				/* resume signaling for 20 msec */
				ehci->reset_done[wIndex] = jiffies
						+ msecs_to_jiffies(20);
				/* check the port again */
				mod_timer(&ehci_to_hcd(ehci)->rh_timer,
						ehci->reset_done[wIndex]);
			}

			/* resume completed? */
			else if (time_after_eq(jiffies,
					ehci->reset_done[wIndex])) {
				clear_bit(wIndex, &ehci->suspended_ports);
				set_bit(wIndex, &ehci->port_c_suspend);
				ehci->reset_done[wIndex] = 0;

				/* stop resume signaling */
				temp = ehci_readl(ehci, status_reg);
				ehci_writel(ehci,
					temp & ~(PORT_RWC_BITS | PORT_RESUME),
					status_reg);
				clear_bit(wIndex, &ehci->resuming_ports);
				retval = handshake(ehci, status_reg,
					   PORT_RESUME, 0, 2000 /* 2msec */);
				if (retval != 0) {
					ehci_err(ehci,
						"port %d resume error %d\n",
						wIndex + 1, retval);
					goto error;
				}
				temp &= ~(PORT_SUSPEND|PORT_RESUME|(3<<10));
			}
		}

		/* whoever resets must GetPortStatus to complete it!! */
		if ((temp & PORT_RESET)
				&& time_after_eq(jiffies,
					ehci->reset_done[wIndex])) {
			status |= USB_PORT_STAT_C_RESET << 16;
			ehci->reset_done [wIndex] = 0;
			clear_bit(wIndex, &ehci->resuming_ports);

			/* force reset to complete */
			ehci_writel(ehci, temp & ~(PORT_RWC_BITS | PORT_RESET),
					status_reg);
			/* REVISIT:  some hardware needs 550+ usec to clear
			 * this bit; seems too long to spin routinely...
			 */
			retval = handshake(ehci, status_reg,
					PORT_RESET, 0, 1000);
			if (retval != 0) {
				ehci_err (ehci, "port %d reset error %d\n",
					wIndex + 1, retval);
				goto error;
			}

			/* see what we found out */
			temp = check_reset_complete (ehci, wIndex, status_reg,
					ehci_readl(ehci, status_reg));
		}

		if (!(temp & (PORT_RESUME|PORT_RESET))) {
			ehci->reset_done[wIndex] = 0;
			clear_bit(wIndex, &ehci->resuming_ports);
		}

		/* transfer dedicated ports to the companion hc */
		if ((temp & PORT_CONNECT) &&
				test_bit(wIndex, &ehci->companion_ports)) {
			temp &= ~PORT_RWC_BITS;
			temp |= PORT_OWNER;
			ehci_writel(ehci, temp, status_reg);
			ehci_dbg(ehci, "port %d --> companion\n", wIndex + 1);
			temp = ehci_readl(ehci, status_reg);
		}

		/*
		 * Even if OWNER is set, there's no harm letting khubd
		 * see the wPortStatus values (they should all be 0 except
		 * for PORT_POWER anyway).
		 */

		if (temp & PORT_CONNECT) {
			status |= USB_PORT_STAT_CONNECTION;
			// status may be from integrated TT
			if (ehci->has_hostpc) {
				temp1 = ehci_readl(ehci, hostpc_reg);
				status |= ehci_port_speed(ehci, temp1);
			} else
				status |= ehci_port_speed(ehci, temp);
		}
		if (temp & PORT_PE)
			status |= USB_PORT_STAT_ENABLE;

		/* maybe the port was unsuspended without our knowledge */
		if (temp & (PORT_SUSPEND|PORT_RESUME)) {
			status |= USB_PORT_STAT_SUSPEND;
		} else if (test_bit(wIndex, &ehci->suspended_ports)) {
			clear_bit(wIndex, &ehci->suspended_ports);
			clear_bit(wIndex, &ehci->resuming_ports);
			ehci->reset_done[wIndex] = 0;
			if (temp & PORT_PE)
				set_bit(wIndex, &ehci->port_c_suspend);
		}

		if (temp & PORT_OC)
			status |= USB_PORT_STAT_OVERCURRENT;
		if (temp & PORT_RESET)
			status |= USB_PORT_STAT_RESET;
		if (temp & PORT_POWER)
			status |= USB_PORT_STAT_POWER;
		if (test_bit(wIndex, &ehci->port_c_suspend))
			status |= USB_PORT_STAT_C_SUSPEND << 16;

#ifndef	VERBOSE_DEBUG
	if (status & ~0xffff)	/* only if wPortChange is interesting */
#endif
		dbg_port (ehci, "GetStatus", wIndex + 1, temp);
		put_unaligned_le32(status, buf);
		break;
	case SetHubFeature:
		switch (wValue) {
		case C_HUB_LOCAL_POWER:
		case C_HUB_OVER_CURRENT:
			/* no hub-wide feature/status flags */
			break;
		default:
			goto error;
		}
		break;
	case SetPortFeature:
		selector = wIndex >> 8;
		wIndex &= 0xff;
		if (unlikely(ehci->debug)) {
			/* If the debug port is active any port
			 * feature requests should get denied */
			if (wIndex == HCS_DEBUG_PORT(ehci->hcs_params) &&
			    (readl(&ehci->debug->control) & DBGP_ENABLED)) {
				retval = -ENODEV;
				goto error_exit;
			}
		}
		if (!wIndex || wIndex > ports)
			goto error;
		wIndex--;
		temp = ehci_readl(ehci, status_reg);
		if (temp & PORT_OWNER)
			break;

		temp &= ~PORT_RWC_BITS;
		switch (wValue) {
		case USB_PORT_FEAT_SUSPEND:
			if (ehci->no_selective_suspend)
				break;
			if ((temp & PORT_PE) == 0
					|| (temp & PORT_RESET) != 0)
				goto error;

			/* After above check the port must be connected.
			 * Set appropriate bit thus could put phy into low power
			 * mode if we have hostpc feature
			 */
#ifdef CONFIG_USB_XUSBPS_OTG
			if (ehci->transceiver && (hcd->self.otg_port == (wIndex + 1))
				&& (hcd->self.b_hnp_enable || hcd->self.is_b_host))
				ehci->start_hnp(ehci);
			else {
				temp &= ~PORT_WKCONN_E;
				temp |= PORT_WKDISC_E | PORT_WKOC_E;
				ehci_writel(ehci, temp | PORT_SUSPEND, status_reg);
			}
#else
			temp &= ~PORT_WKCONN_E;
			temp |= PORT_WKDISC_E | PORT_WKOC_E;
			ehci_writel(ehci, temp | PORT_SUSPEND, status_reg);
<<<<<<< HEAD
#endif
			if (hostpc_reg) {
=======
			if (ehci->has_hostpc) {
>>>>>>> a0d271cb
				spin_unlock_irqrestore(&ehci->lock, flags);
				msleep(5);/* 5ms for HCD enter low pwr mode */
				spin_lock_irqsave(&ehci->lock, flags);
				temp1 = ehci_readl(ehci, hostpc_reg);
				ehci_writel(ehci, temp1 | HOSTPC_PHCD,
					hostpc_reg);
				temp1 = ehci_readl(ehci, hostpc_reg);
				ehci_dbg(ehci, "Port%d phy low pwr mode %s\n",
					wIndex, (temp1 & HOSTPC_PHCD) ?
					"succeeded" : "failed");
			}
			set_bit(wIndex, &ehci->suspended_ports);
			break;
		case USB_PORT_FEAT_POWER:
#ifdef CONFIG_USB_XUSBPS_OTG
			/* Check if otg is enabled */
			if(!ehci->transceiver) {
				if (HCS_PPC (ehci->hcs_params))
					ehci_writel(ehci, temp | PORT_POWER,
							status_reg);
			}
#else
			if (HCS_PPC (ehci->hcs_params))
				ehci_writel(ehci, temp | PORT_POWER,
						status_reg);
#endif
			break;
		case USB_PORT_FEAT_RESET:
			if (temp & PORT_RESUME)
				goto error;
			/* line status bits may report this as low speed,
			 * which can be fine if this root hub has a
			 * transaction translator built in.
			 */
			if ((temp & (PORT_PE|PORT_CONNECT)) == PORT_CONNECT
					&& !ehci_is_TDI(ehci)
					&& PORT_USB11 (temp)) {
				ehci_dbg (ehci,
					"port %d low speed --> companion\n",
					wIndex + 1);
				temp |= PORT_OWNER;
			} else {
				ehci_vdbg (ehci, "port %d reset\n", wIndex + 1);
				temp |= PORT_RESET;
				temp &= ~PORT_PE;

				/*
				 * caller must wait, then call GetPortStatus
				 * usb 2.0 spec says 50 ms resets on root
				 */
				ehci->reset_done [wIndex] = jiffies
						+ msecs_to_jiffies (50);
			}
			ehci_writel(ehci, temp, status_reg);
			break;

		/* For downstream facing ports (these):  one hub port is put
		 * into test mode according to USB2 11.24.2.13, then the hub
		 * must be reset (which for root hub now means rmmod+modprobe,
		 * or else system reboot).  See EHCI 2.3.9 and 4.14 for info
		 * about the EHCI-specific stuff.
		 */
		case USB_PORT_FEAT_TEST:
			if (!selector || selector > 5)
				goto error;
			spin_unlock_irqrestore(&ehci->lock, flags);
			ehci_quiesce(ehci);
			spin_lock_irqsave(&ehci->lock, flags);

			/* Put all enabled ports into suspend */
			while (ports--) {
				u32 __iomem *sreg =
						&ehci->regs->port_status[ports];

				temp = ehci_readl(ehci, sreg) & ~PORT_RWC_BITS;
				if (temp & PORT_PE)
					ehci_writel(ehci, temp | PORT_SUSPEND,
							sreg);
			}

			spin_unlock_irqrestore(&ehci->lock, flags);
			ehci_halt(ehci);
			spin_lock_irqsave(&ehci->lock, flags);

			temp = ehci_readl(ehci, status_reg);
			temp |= selector << 16;
			ehci_writel(ehci, temp, status_reg);
			break;

		default:
			goto error;
		}
		ehci_readl(ehci, &ehci->regs->command);	/* unblock posted writes */
		break;

	default:
error:
		/* "stall" on error */
		retval = -EPIPE;
	}
error_exit:
	spin_unlock_irqrestore (&ehci->lock, flags);
	return retval;
}

static void __maybe_unused ehci_relinquish_port(struct usb_hcd *hcd,
		int portnum)
{
	struct ehci_hcd		*ehci = hcd_to_ehci(hcd);

	if (ehci_is_TDI(ehci))
		return;
	set_owner(ehci, --portnum, PORT_OWNER);
}

static int __maybe_unused ehci_port_handed_over(struct usb_hcd *hcd,
		int portnum)
{
	struct ehci_hcd		*ehci = hcd_to_ehci(hcd);
	u32 __iomem		*reg;

	if (ehci_is_TDI(ehci))
		return 0;
	reg = &ehci->regs->port_status[portnum - 1];
	return ehci_readl(ehci, reg) & PORT_OWNER;
}<|MERGE_RESOLUTION|>--- conflicted
+++ resolved
@@ -989,7 +989,7 @@
 			 * mode if we have hostpc feature
 			 */
 #ifdef CONFIG_USB_XUSBPS_OTG
-			if (ehci->transceiver && (hcd->self.otg_port == (wIndex + 1))
+			if (hcd->phy && (hcd->self.otg_port == (wIndex + 1))
 				&& (hcd->self.b_hnp_enable || hcd->self.is_b_host))
 				ehci->start_hnp(ehci);
 			else {
@@ -1001,12 +1001,8 @@
 			temp &= ~PORT_WKCONN_E;
 			temp |= PORT_WKDISC_E | PORT_WKOC_E;
 			ehci_writel(ehci, temp | PORT_SUSPEND, status_reg);
-<<<<<<< HEAD
 #endif
-			if (hostpc_reg) {
-=======
 			if (ehci->has_hostpc) {
->>>>>>> a0d271cb
 				spin_unlock_irqrestore(&ehci->lock, flags);
 				msleep(5);/* 5ms for HCD enter low pwr mode */
 				spin_lock_irqsave(&ehci->lock, flags);
@@ -1023,7 +1019,7 @@
 		case USB_PORT_FEAT_POWER:
 #ifdef CONFIG_USB_XUSBPS_OTG
 			/* Check if otg is enabled */
-			if(!ehci->transceiver) {
+			if(!hcd->phy) {
 				if (HCS_PPC (ehci->hcs_params))
 					ehci_writel(ehci, temp | PORT_POWER,
 							status_reg);
