--- conflicted
+++ resolved
@@ -96,11 +96,7 @@
 	struct wm8962_priv *wm8962 = container_of(nb, struct wm8962_priv, \
 						  disable_nb[n]); \
 	if (event & REGULATOR_EVENT_DISABLE) { \
-<<<<<<< HEAD
-		regcache_cache_only(wm8962->regmap, true);	\
-=======
 		regcache_mark_dirty(wm8962->regmap);	\
->>>>>>> e2920638
 	} \
 	return 0; \
 }
